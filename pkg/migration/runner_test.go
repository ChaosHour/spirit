//nolint:dupword
package migration

import (
	"context"
	"fmt"
	"math"
	"sync"
	"testing"
	"time"

	"github.com/block/spirit/pkg/check"
	"github.com/block/spirit/pkg/copier"
	"github.com/block/spirit/pkg/dbconn"
	"github.com/block/spirit/pkg/status"
	"github.com/block/spirit/pkg/table"
	"github.com/block/spirit/pkg/testutils"
	"github.com/go-sql-driver/mysql"
	"github.com/sirupsen/logrus"
	"github.com/stretchr/testify/assert"
	"github.com/stretchr/testify/require"
)

func TestVarcharNonBinaryComparable(t *testing.T) {
	t.Parallel()
	testutils.RunSQL(t, `DROP TABLE IF EXISTS nonbinarycompatt1, _nonbinarycompatt1_new`)
	table := `CREATE TABLE nonbinarycompatt1 (
		uuid varchar(40) NOT NULL,
		name varchar(255) NOT NULL,
		PRIMARY KEY (uuid)
	)`
	testutils.RunSQL(t, table)
	cfg, err := mysql.ParseDSN(testutils.DSN())
	assert.NoError(t, err)

	m, err := NewRunner(&Migration{
		Host:     cfg.Addr,
		Username: cfg.User,
		Password: cfg.Passwd,
		Database: cfg.DBName,
		Threads:  2,
		Table:    "nonbinarycompatt1",
		Alter:    "ENGINE=InnoDB",
	})
	assert.NoError(t, err)                // everything is specified.
	assert.NoError(t, m.Run(t.Context())) // it's a non-binary comparable type (varchar)
	assert.NoError(t, m.Close())
}

// TestPartitioningSyntax tests that ALTERs that don't support ALGORITHM assertion
// are still supported. From https://github.com/block/spirit/issues/277
func TestPartitioningSyntax(t *testing.T) {
	t.Parallel()
	testutils.RunSQL(t, `DROP TABLE IF EXISTS partt1, _partt1_new`)
	table := `CREATE TABLE partt1 (
		id INT NOT NULL PRIMARY KEY auto_increment,
		name varchar(255) NOT NULL
	)`
	testutils.RunSQL(t, table)
	cfg, err := mysql.ParseDSN(testutils.DSN())
	assert.NoError(t, err)
	m, err := NewRunner(&Migration{
		Host:     cfg.Addr,
		Username: cfg.User,
		Password: cfg.Passwd,
		Database: cfg.DBName,
		Threads:  2,
		Table:    "partt1",
		Alter:    "PARTITION BY KEY() PARTITIONS 8",
	})
	assert.NoError(t, err)
	assert.NoError(t, m.Run(t.Context()))
	assert.NoError(t, m.Close())
}

func TestVarbinary(t *testing.T) {
	t.Parallel()
	testutils.RunSQL(t, `DROP TABLE IF EXISTS varbinaryt1, _varbinaryt1_new`)
	table := `CREATE TABLE varbinaryt1 (
		uuid varbinary(40) NOT NULL,
		name varchar(255) NOT NULL,
		PRIMARY KEY (uuid)
	)`
	testutils.RunSQL(t, table)
	testutils.RunSQL(t, "INSERT INTO varbinaryt1 (uuid, name) VALUES (UUID(), REPEAT('a', 200))")
	cfg, err := mysql.ParseDSN(testutils.DSN())
	assert.NoError(t, err)
	m, err := NewRunner(&Migration{
		Host:     cfg.Addr,
		Username: cfg.User,
		Password: cfg.Passwd,
		Database: cfg.DBName,
		Threads:  2,
		Table:    "varbinaryt1",
		Alter:    "ENGINE=InnoDB",
	})
	assert.NoError(t, err)                // everything is specified correctly.
	assert.NoError(t, m.Run(t.Context())) // varbinary is compatible.
	assert.False(t, m.usedInstantDDL)     // not possible
	assert.NoError(t, m.Close())
}

// TestDataFromBadSqlMode tests that data previously inserted like 0000-00-00 can still be migrated.
func TestDataFromBadSqlMode(t *testing.T) {
	t.Parallel()
	testutils.RunSQL(t, `DROP TABLE IF EXISTS badsqlt1, _badsqlt1_new`)
	table := `CREATE TABLE badsqlt1 (
		id int not null primary key auto_increment,
		d date NOT NULL,
		t timestamp NOT NULL
	)`
	testutils.RunSQL(t, table)
	testutils.RunSQL(t, "INSERT IGNORE INTO badsqlt1 (d, t) VALUES ('0000-00-00', '0000-00-00 00:00:00'),('2020-02-00', '2020-02-30 00:00:00')")
	cfg, err := mysql.ParseDSN(testutils.DSN())
	assert.NoError(t, err)
	m, err := NewRunner(&Migration{
		Host:     cfg.Addr,
		Username: cfg.User,
		Password: cfg.Passwd,
		Database: cfg.DBName,
		Threads:  2,
		Table:    "badsqlt1",
		Alter:    "ENGINE=InnoDB",
	})
	assert.NoError(t, err)                // everything is specified correctly.
	assert.NoError(t, m.Run(t.Context())) // pk is compatible.
	assert.False(t, m.usedInstantDDL)     // not possible
	assert.NoError(t, m.Close())
}

func TestChangeDatatypeNoData(t *testing.T) {
	t.Parallel()
	testutils.RunSQL(t, `DROP TABLE IF EXISTS cdatatypemytable`)
	table := `CREATE TABLE cdatatypemytable (
		id int(11) NOT NULL AUTO_INCREMENT,
		name varchar(255) NOT NULL,
		b varchar(255) NOT NULL, -- should be an int
		PRIMARY KEY (id)
	)`
	testutils.RunSQL(t, table)
	cfg, err := mysql.ParseDSN(testutils.DSN())
	assert.NoError(t, err)
	m, err := NewRunner(&Migration{
		Host:     cfg.Addr,
		Username: cfg.User,
		Password: cfg.Passwd,
		Database: cfg.DBName,
		Threads:  2,
		Table:    "cdatatypemytable",
		Alter:    "CHANGE b b INT", //nolint: dupword
	})
	assert.NoError(t, err)                // everything is specified correctly.
	assert.NoError(t, m.Run(t.Context())) // no data so no truncation is possible.
	assert.False(t, m.usedInstantDDL)
	assert.NoError(t, m.Close())
}

func TestChangeDatatypeDataLoss(t *testing.T) {
	t.Parallel()
	testutils.RunSQL(t, `DROP TABLE IF EXISTS cdatalossmytable`)
	table := `CREATE TABLE cdatalossmytable (
		id int(11) NOT NULL AUTO_INCREMENT,
		name varchar(255) NOT NULL,
		b varchar(255) NOT NULL, -- should be an int
		PRIMARY KEY (id)
	)`
	testutils.RunSQL(t, table)
	testutils.RunSQL(t, "INSERT INTO cdatalossmytable (name, b) VALUES ('a', 'b')")
	cfg, err := mysql.ParseDSN(testutils.DSN())
	assert.NoError(t, err)
	m, err := NewRunner(&Migration{
		Host:     cfg.Addr,
		Username: cfg.User,
		Password: cfg.Passwd,
		Database: cfg.DBName,
		Threads:  2,
		Table:    "cdatalossmytable",
		Alter:    "CHANGE b b INT", //nolint: dupword
	})
	assert.NoError(t, err)              // everything is specified correctly.
	assert.Error(t, m.Run(t.Context())) // value 'b' can no convert cleanly to int.
	assert.NoError(t, m.Close())
}

func TestOnline(t *testing.T) {
	t.Parallel()
	testutils.RunSQL(t, `DROP TABLE IF EXISTS testonline`)
	table := `CREATE TABLE testonline (
		id int(11) NOT NULL AUTO_INCREMENT,
		name varchar(255) NOT NULL,
		b varchar(255) NOT NULL, -- should be an int
		PRIMARY KEY (id)
	)`
	testutils.RunSQL(t, table)
	cfg, err := mysql.ParseDSN(testutils.DSN())
	assert.NoError(t, err)
	m, err := NewRunner(&Migration{
		Host:     cfg.Addr,
		Username: cfg.User,
		Password: cfg.Passwd,
		Database: cfg.DBName,
		Threads:  2,
		Table:    "testonline",
		Alter:    "CHANGE COLUMN b b int(11) NOT NULL", //nolint: dupword
	})
	assert.NoError(t, err)
	assert.NoError(t, m.Run(t.Context()))
	assert.False(t, m.usedInplaceDDL) // not possible
	assert.NoError(t, m.Close())

	// Create another table.
	testutils.RunSQL(t, `DROP TABLE IF EXISTS testonline2`)
	table = `CREATE TABLE testonline2 (
		id int(11) NOT NULL AUTO_INCREMENT,
		name varchar(255) NOT NULL,
		b varchar(255) NOT NULL, -- should be an int
		PRIMARY KEY (id)
	)`
	testutils.RunSQL(t, table)
	m, err = NewRunner(&Migration{
		Host:     cfg.Addr,
		Username: cfg.User,
		Password: cfg.Passwd,
		Database: cfg.DBName,
		Threads:  2,
		Table:    "testonline2",
		Alter:    "ADD c int(11) NOT NULL",
	})
	assert.NoError(t, err)
	err = m.Run(t.Context())
	assert.NoError(t, err)
	assert.False(t, m.usedInplaceDDL) // uses instant DDL first

	// can only check this against 8.0
	assert.True(t, m.usedInstantDDL)
	assert.NoError(t, m.Close())

	// Finally, this will work.
	testutils.RunSQL(t, `DROP TABLE IF EXISTS testonline3`)
	table = `CREATE TABLE testonline3 (
		id int(11) NOT NULL AUTO_INCREMENT,
		name varchar(255) NOT NULL,
		b varchar(255) NOT NULL,
		PRIMARY KEY (id)
	)`
	testutils.RunSQL(t, table)
	m, err = NewRunner(&Migration{
		Host:     cfg.Addr,
		Username: cfg.User,
		Password: cfg.Passwd,
		Database: cfg.DBName,
		Threads:  2,
		Table:    "testonline3",
		Alter:    "ADD INDEX(b)",
	})
	assert.NoError(t, err)
	err = m.Run(t.Context())
	assert.NoError(t, err)
	assert.False(t, m.usedInstantDDL) // not possible
	assert.False(t, m.usedInplaceDDL) // ADD INDEX operations now always require copy
	assert.NoError(t, m.Close())

	testutils.RunSQL(t, `DROP TABLE IF EXISTS testonline4`)
	table = `CREATE TABLE testonline4 (
		id int(11) NOT NULL AUTO_INCREMENT,
		name varchar(255) NOT NULL,
		b varchar(255) NOT NULL,
		key name (name),
		key b (b),
		PRIMARY KEY (id)
	)`
	testutils.RunSQL(t, table)
	m, err = NewRunner(&Migration{
		Host:     cfg.Addr,
		Username: cfg.User,
		Password: cfg.Passwd,
		Database: cfg.DBName,
		Threads:  2,
		Table:    "testonline4",
		Alter:    "drop index name, drop index b",
	})
	assert.NoError(t, err)
	err = m.Run(t.Context())
	assert.NoError(t, err)
	assert.False(t, m.usedInstantDDL) // unfortunately false in 8.0, see https://bugs.mysql.com/bug.php?id=113355
	assert.True(t, m.usedInplaceDDL)
	assert.NoError(t, m.Close())

	testutils.RunSQL(t, `DROP TABLE IF EXISTS testonline5`)
	table = `CREATE TABLE testonline5 (
		id int(11) NOT NULL AUTO_INCREMENT,
		name varchar(255) NOT NULL,
		b varchar(255) NOT NULL,
		key name (name),
		key b (b),
		PRIMARY KEY (id)
	)`
	testutils.RunSQL(t, table)
	m, err = NewRunner(&Migration{
		Host:     cfg.Addr,
		Username: cfg.User,
		Password: cfg.Passwd,
		Database: cfg.DBName,
		Threads:  2,
		Table:    "testonline5",
		Alter:    "drop index name, add column c int",
	})
	assert.NoError(t, err)
	err = m.Run(t.Context())
	assert.NoError(t, err)
	assert.False(t, m.usedInstantDDL) // unfortunately false in 8.0, see https://bugs.mysql.com/bug.php?id=113355
	assert.False(t, m.usedInplaceDDL) // unfortunately false, since it combines INSTANT and INPLACE operations
	assert.NoError(t, m.Close())

	testutils.RunSQL(t, `DROP TABLE IF EXISTS testonline6`)
	table = `CREATE TABLE testonline6 (
		id int(11) NOT NULL AUTO_INCREMENT,
		PRIMARY KEY (id)
		)
		PARTITION BY HASH (id)
		PARTITIONS 4
	`
	testutils.RunSQL(t, table)
	m, err = NewRunner(&Migration{
		Host:     cfg.Addr,
		Username: cfg.User,
		Password: cfg.Passwd,
		Database: cfg.DBName,
		Threads:  2,
		Table:    "testonline6",
		Alter:    "add partition partitions 4",
	})
	assert.NoError(t, err)
	err = m.Run(t.Context())
	assert.NoError(t, err)
	assert.False(t, m.usedInstantDDL)
	assert.False(t, m.usedInplaceDDL) // false, hash/key partitioned tables require a lock
	assert.NoError(t, m.Close())

	testutils.RunSQL(t, `DROP TABLE IF EXISTS testonline7`)
	table = `CREATE TABLE testonline7 (
		id int(11) NOT NULL AUTO_INCREMENT,
		PRIMARY KEY (id)
		)
		PARTITION BY RANGE (id) (
			PARTITION p0 VALUES LESS THAN (100000), 
			PARTITION p1 VALUES LESS THAN (200000)
		)
	`
	testutils.RunSQL(t, table)
	m, err = NewRunner(&Migration{
		Host:     cfg.Addr,
		Username: cfg.User,
		Password: cfg.Passwd,
		Database: cfg.DBName,
		Threads:  2,
		Table:    "testonline7",
		Alter:    "add partition (partition p2 values less than (300000))",
	})
	assert.NoError(t, err)
	err = m.Run(t.Context())
	assert.NoError(t, err)
	assert.False(t, m.usedInstantDDL)
	assert.True(t, m.usedInplaceDDL) // true, range/list partitioned tables can run inplace without a lock
	assert.NoError(t, m.Close())
}

func TestTableLength(t *testing.T) {
	t.Parallel()
	testutils.RunSQL(t, `DROP TABLE IF EXISTS thisisareallylongtablenamethisisareallylongtablename60charac`)
	table := `CREATE TABLE thisisareallylongtablenamethisisareallylongtablename60charac (
		id int(11) NOT NULL AUTO_INCREMENT,
		name varchar(255) NOT NULL,
		PRIMARY KEY (id)
	)`
	testutils.RunSQL(t, table)
	cfg, err := mysql.ParseDSN(testutils.DSN())
	assert.NoError(t, err)
	m, err := NewRunner(&Migration{
		Host:     cfg.Addr,
		Username: cfg.User,
		Password: cfg.Passwd,
		Database: cfg.DBName,
		Threads:  2,
		Table:    "thisisareallylongtablenamethisisareallylongtablename60charac",
		Alter:    "ENGINE=InnoDB",
	})
	assert.NoError(t, err)
	err = m.Run(t.Context())
	assert.Error(t, err)
	assert.ErrorContains(t, err, "table name must be less than 56 characters")
	assert.NoError(t, m.Close())

	// There is another condition where the error will be in dropping the _old table first
	// if the character limit is exceeded in that query.
	m, err = NewRunner(&Migration{
		Host:     cfg.Addr,
		Username: cfg.User,
		Password: cfg.Passwd,
		Database: cfg.DBName,
		Threads:  2,
		Table:    "thisisareallylongtablenamethisisareallylongtablename60charac",
		Alter:    "ENGINE=InnoDB",
	})
	assert.NoError(t, err)
	err = m.Run(t.Context())
	assert.Error(t, err)
	assert.ErrorContains(t, err, "table name must be less than 56 characters")
	assert.NoError(t, m.Close())
}

func TestBadOptions(t *testing.T) {
	t.Parallel()
	_, err := NewRunner(&Migration{})
	assert.Error(t, err)
	assert.ErrorContains(t, err, "host is required")
	cfg, err := mysql.ParseDSN(testutils.DSN())
	assert.NoError(t, err)

	_, err = NewRunner(&Migration{
		Host: cfg.Addr,
	})
	assert.Error(t, err)
	assert.ErrorContains(t, err, "schema name is required")
	_, err = NewRunner(&Migration{
		Host:     cfg.Addr,
		Database: "mytable",
	})
	assert.Error(t, err)
	assert.ErrorContains(t, err, "table name is required")
	_, err = NewRunner(&Migration{
		Host:     cfg.Addr,
		Database: "mytable",
		Table:    "mytable",
	})
	assert.Error(t, err)
	assert.ErrorContains(t, err, "alter statement is required")
}

func TestBadAlter(t *testing.T) {
	t.Parallel()
	testutils.RunSQL(t, `DROP TABLE IF EXISTS bot1, bot2`)
	table := `CREATE TABLE bot1 (
		id int(11) NOT NULL AUTO_INCREMENT,
		name varchar(255) NOT NULL,
		PRIMARY KEY (id)
	)`
	testutils.RunSQL(t, table)
	table = `CREATE TABLE bot2 (
		id int(11) NOT NULL,
		name varchar(255) NOT NULL,
		PRIMARY KEY (id)
	)`
	testutils.RunSQL(t, table)
	cfg, err := mysql.ParseDSN(testutils.DSN())
	assert.NoError(t, err)
	m, err := NewRunner(&Migration{
		Host:     cfg.Addr,
		Username: cfg.User,
		Password: cfg.Passwd,
		Database: cfg.DBName,
		Threads:  2,
		Table:    "bot1",
		Alter:    "badalter",
	})
	assert.Error(t, err) // parses and fails.
	assert.Nil(t, m)

	// Renames are not supported.
	m, err = NewRunner(&Migration{
		Host:     cfg.Addr,
		Username: cfg.User,
		Password: cfg.Passwd,
		Database: cfg.DBName,
		Threads:  2,
		Table:    "bot1",
		Alter:    "RENAME COLUMN name TO name2, ADD INDEX(name)", // need both, otherwise INSTANT algorithm will do the rename
	})
	assert.NoError(t, err) // does not parse alter yet.
	err = m.Run(t.Context())
	assert.Error(t, err) // alter is invalid
	assert.ErrorContains(t, err, "renames are not supported")
	assert.NoError(t, m.Close())

	// This is a different type of rename,
	// which is coming via a change
	m, err = NewRunner(&Migration{
		Host:     cfg.Addr,
		Username: cfg.User,
		Password: cfg.Passwd,
		Database: cfg.DBName,
		Threads:  2,
		Table:    "bot1",
		Alter:    "CHANGE name name2 VARCHAR(255), ADD INDEX(name)", // need both, otherwise INSTANT algorithm will do the rename
	})
	assert.NoError(t, err) // does not parse alter yet.
	err = m.Run(t.Context())
	assert.Error(t, err) // alter is invalid
	assert.ErrorContains(t, err, "renames are not supported")
	assert.NoError(t, m.Close())

	// But this is supported (no rename)
	m, err = NewRunner(&Migration{
		Host:     cfg.Addr,
		Username: cfg.User,
		Password: cfg.Passwd,
		Database: cfg.DBName,
		Threads:  2,
		Table:    "bot1",
		Alter:    "CHANGE name name VARCHAR(200), ADD INDEX(name)", //nolint: dupword
	})
	assert.NoError(t, err) // does not parse alter yet.
	err = m.Run(t.Context())
	assert.NoError(t, err) // its valid, no rename
	assert.NoError(t, m.Close())

	// Test DROP PRIMARY KEY, change primary key.
	// The REPLACE statement likely relies on the same PRIMARY KEY on the new table,
	// so things get a lot more complicated if the primary key changes.
	m, err = NewRunner(&Migration{
		Host:     cfg.Addr,
		Username: cfg.User,
		Password: cfg.Passwd,
		Database: cfg.DBName,
		Threads:  2,
		Table:    "bot2",
		Alter:    "DROP PRIMARY KEY",
	})
	assert.NoError(t, err) // does not parse alter yet.
	err = m.Run(t.Context())
	assert.Error(t, err)
	assert.ErrorContains(t, err, "dropping primary key")
	assert.NoError(t, m.Close())
}

// TestChangeDatatypeLossyNoAutoInc is a good test of the how much the
// chunker will boil the ocean:
//   - There is a MIN(key)=1 and a MAX(key)=8589934592
//   - There is no auto-increment so the chunker is allowed to expand each chunk
//     based on estimated rows (which is low).
//
// Only the key=8589934592 will fail to be converted. On my system this test
// currently runs in 0.4 seconds which is "acceptable" for chunker performance.
// The generated number of chunks should also be very low because of prefetching.
func TestChangeDatatypeLossyNoAutoInc(t *testing.T) {
	t.Parallel()
	testutils.RunSQL(t, `DROP TABLE IF EXISTS lossychange2`)
	table := `CREATE TABLE lossychange2 (
					id BIGINT NOT NULL,
					name varchar(255) NOT NULL,
					b varchar(255) NOT NULL,
					PRIMARY KEY (id)
				)`
	testutils.RunSQL(t, table)
	testutils.RunSQL(t, "INSERT INTO lossychange2 (id, name, b) VALUES (1, 'a', REPEAT('a', 200))")          // will pass in migration
	testutils.RunSQL(t, "INSERT INTO lossychange2 (id, name, b) VALUES (8589934592, 'a', REPEAT('a', 200))") // will fail in migration

	cfg, err := mysql.ParseDSN(testutils.DSN())
	assert.NoError(t, err)
	m, err := NewRunner(&Migration{
		Host:     cfg.Addr,
		Username: cfg.User,
		Password: cfg.Passwd,
		Database: cfg.DBName,
		Threads:  2,
		Table:    "lossychange2",
		Alter:    "CHANGE COLUMN id id INT NOT NULL auto_increment", //nolint: dupword
	})
	assert.NoError(t, err)
	err = m.Run(t.Context())
	assert.Error(t, err)
	assert.ErrorContains(t, err, "Out of range value") // Error 1264: Out of range value for column 'id' at row 1
	// Check that the chunker processed fewer than 500 chunks
	_, chunksCopied, _ := m.copier.GetChunker().Progress()
	assert.Less(t, chunksCopied, uint64(500))
	assert.NoError(t, m.Close())
}

// TestChangeDatatypeLossy3 has a data type change that is "lossy" but
// given the current stored data set does not cause errors.
func TestChangeDatatypeLossless(t *testing.T) {
	t.Parallel()
	testutils.RunSQL(t, `DROP TABLE IF EXISTS lossychange3`)
	table := `CREATE TABLE lossychange3 (
				id BIGINT NOT NULL AUTO_INCREMENT,
				name varchar(255) NOT NULL,
				b varchar(255) NULL,
				PRIMARY KEY (id)
			)`
	testutils.RunSQL(t, table)
	testutils.RunSQL(t, "INSERT INTO lossychange3 (name, b) VALUES ('a', REPEAT('a', 200))")
	testutils.RunSQL(t, "INSERT INTO lossychange3 (id, name, b) VALUES (8589934592, 'a', REPEAT('a', 200))")

	cfg, err := mysql.ParseDSN(testutils.DSN())
	assert.NoError(t, err)
	m, err := NewRunner(&Migration{
		Host:     cfg.Addr,
		Username: cfg.User,
		Password: cfg.Passwd,
		Database: cfg.DBName,
		Threads:  2,
		Table:    "lossychange3",
		Alter:    "CHANGE COLUMN b b varchar(200) NOT NULL", //nolint: dupword
	})
	assert.NoError(t, err)
	err = m.Run(t.Context())
	assert.NoError(t, err) // works because there are no violations.
	// Check that the chunker processed fewer than 500 chunks
	_, chunksCopied, _ := m.copier.GetChunker().Progress()
	assert.Less(t, chunksCopied, uint64(500))
	assert.NoError(t, m.Close())
}

// TestChangeDatatypeLossyFailEarly tests a scenario where there is an error
// immediately so the DDL should halt.
// So if it does try to exhaustively run the DDL it will take forever:
// [1, 8589934592] / 1000 = 8589934.592 chunks

func TestChangeDatatypeLossyFailEarly(t *testing.T) {
	t.Parallel()
	testutils.RunSQL(t, `DROP TABLE IF EXISTS lossychange4`)
	table := `CREATE TABLE lossychange4 (
				id BIGINT NOT NULL AUTO_INCREMENT,
				name varchar(255) NOT NULL,
				b varchar(255) NULL,
				PRIMARY KEY (id)
			)`
	testutils.RunSQL(t, table)
	testutils.RunSQL(t, "INSERT INTO lossychange4 (name) VALUES ('a')")
	testutils.RunSQL(t, "INSERT INTO lossychange4 (name, b) VALUES ('a', REPEAT('a', 200))")
	testutils.RunSQL(t, "INSERT INTO lossychange4 (id, name, b) VALUES (8589934592, 'a', REPEAT('a', 200))")
	cfg, err := mysql.ParseDSN(testutils.DSN())
	assert.NoError(t, err)
	m, err := NewRunner(&Migration{
		Host:     cfg.Addr,
		Username: cfg.User,
		Password: cfg.Passwd,
		Database: cfg.DBName,
		Threads:  2,
		Table:    "lossychange4",
		Alter:    "CHANGE COLUMN b b varchar(255) NOT NULL", //nolint: dupword
	})
	assert.NoError(t, err)
	err = m.Run(t.Context())
	assert.Error(t, err) // there is a violation where row 1 is NULL
	assert.NoError(t, m.Close())
}

// TestAddUniqueIndex is a really interesting test *because* resuming from checkpoint
// will cause duplicate key errors. It's not straight-forward to differentiate between
// duplicate errors from a resume, and a constraint violation. So what we do is:
// 0) *FORCE* checksum to be enabled (regardless now, its always on)
func TestAddUniqueIndexChecksumEnabled(t *testing.T) {
	t.Parallel()
	testutils.RunSQL(t, `DROP TABLE IF EXISTS uniqmytable`)
	table := `CREATE TABLE uniqmytable (
				id int(11) NOT NULL AUTO_INCREMENT,
				name varchar(255) NOT NULL,
				b varchar(255) NOT NULL,
				PRIMARY KEY (id)
			)`
	testutils.RunSQL(t, table)
	testutils.RunSQL(t, "INSERT INTO uniqmytable (name, b) VALUES ('a', REPEAT('a', 200))")
	testutils.RunSQL(t, "INSERT INTO uniqmytable (name, b) VALUES ('a', REPEAT('b', 200))")
	testutils.RunSQL(t, "INSERT INTO uniqmytable (name, b) VALUES ('a', REPEAT('c', 200))")
	testutils.RunSQL(t, "INSERT INTO uniqmytable (name, b) VALUES ('a', REPEAT('a', 200))") // duplicate

	cfg, err := mysql.ParseDSN(testutils.DSN())
	assert.NoError(t, err)
	m, err := NewRunner(&Migration{
		Host:     cfg.Addr,
		Username: cfg.User,
		Password: cfg.Passwd,
		Database: cfg.DBName,
		Threads:  2,
		Table:    "uniqmytable",
		Alter:    "ADD UNIQUE INDEX b (b)",
	})
	assert.NoError(t, err)
	err = m.Run(t.Context())
	assert.Error(t, err)         // not unique
	assert.NoError(t, m.Close()) // need to close now otherwise we'll get an error on re-opening it.

	testutils.RunSQL(t, "DELETE FROM uniqmytable WHERE b = REPEAT('a', 200) LIMIT 1") // make unique
	m, err = NewRunner(&Migration{
		Host:     cfg.Addr,
		Username: cfg.User,
		Password: cfg.Passwd,
		Database: cfg.DBName,
		Threads:  2,
		Table:    "uniqmytable",
		Alter:    "ADD UNIQUE INDEX b (b)",
	})
	assert.NoError(t, err)
	err = m.Run(t.Context())
	assert.NoError(t, err) // works fine.
	assert.NoError(t, m.Close())
}

// Test int to bigint primary key while resuming from checkpoint.
func TestChangeIntToBigIntPKResumeFromChkPt(t *testing.T) {
	t.Parallel()
	testutils.RunSQL(t, `DROP TABLE IF EXISTS bigintpk, _bigintpk_chkpnt, _bigintpk_new`)
	table := `CREATE TABLE bigintpk (
			pk int(11) NOT NULL AUTO_INCREMENT PRIMARY KEY,
			name varchar(255) NOT NULL,
			b varchar(10) NOT NULL,
            version bigint unsigned NOT NULL DEFAULT '1' COMMENT 'Used for optimistic concurrency.'
		)`
	testutils.RunSQL(t, table)
	// Insert initial data, there needs to be enough that it doesn't just finish
	// the full copy before the first checkpoint can be written.
	testutils.RunSQL(t, "INSERT INTO bigintpk (name, b) VALUES ('a', 'a')")
	testutils.RunSQL(t, `INSERT INTO bigintpk (name, b) SELECT a.name, a.b FROM bigintpk a JOIN bigintpk b JOIN bigintpk c`)
	testutils.RunSQL(t, `INSERT INTO bigintpk (name, b) SELECT a.name, a.b FROM bigintpk a JOIN bigintpk b JOIN bigintpk c`)
	testutils.RunSQL(t, `INSERT INTO bigintpk (name, b) SELECT a.name, a.b FROM bigintpk a JOIN bigintpk b JOIN bigintpk c`)
	testutils.RunSQL(t, `INSERT INTO bigintpk (name, b) SELECT a.name, a.b FROM bigintpk a JOIN bigintpk b JOIN bigintpk c LIMIT 100000`)

	cfg, err := mysql.ParseDSN(testutils.DSN())
	assert.NoError(t, err)
	m, err := NewRunner(&Migration{
		Host:            cfg.Addr,
		Username:        cfg.User,
		Password:        cfg.Passwd,
		Database:        cfg.DBName,
		Threads:         1,
		TargetChunkTime: 100 * time.Millisecond,
		Table:           "bigintpk",
		Alter:           "modify column pk bigint unsigned not null auto_increment",
	})
	assert.NoError(t, err)

	ctx, cancel := context.WithCancel(t.Context())
	go func() {
		err := m.Run(ctx)
		assert.Error(t, err) // it gets interrupted as soon as there is a checkpoint saved.
	}()
	// wait until a checkpoint is saved (which means copy is in progress)
	db, err := dbconn.New(testutils.DSN(), dbconn.NewDBConfig())
	assert.NoError(t, err)
	defer db.Close()

	// Add timeout to prevent infinite waiting
	timeout := time.After(10 * time.Second)
	ticker := time.NewTicker(100 * time.Millisecond)
	defer ticker.Stop()

	for {
		select {
		case <-timeout:
			t.Fatal("Timeout waiting for checkpoint to be created")
		case <-ticker.C:
			var rowCount int
			err = db.QueryRow(`SELECT count(*) from _bigintpk_chkpnt`).Scan(&rowCount)
			if err != nil {
				continue // table does not exist yet
			}
			if rowCount > 0 {
				goto checkpointFound
			}
		}
	}
checkpointFound:
	// Between cancel and Close() every resource is freed.
	assert.NoError(t, m.Close())
	cancel()

	// Insert some more dummy data
	testutils.RunSQL(t, "INSERT INTO bigintpk (name,b) VALUES('t', 't')")
	// Start a new migration with the same parameters.
	// Let it complete.
	m2, err := NewRunner(&Migration{
		Host:     cfg.Addr,
		Username: cfg.User,
		Password: cfg.Passwd,
		Database: cfg.DBName,
		Threads:  2,
		Table:    "bigintpk",
		Alter:    "modify column pk bigint unsigned not null auto_increment",
	})
	assert.NoError(t, err)
	assert.NotNil(t, m2)

	err = m2.Run(t.Context())
	assert.NoError(t, err)
	assert.True(t, m2.usedResumeFromCheckpoint)
	assert.NoError(t, m2.Close())
}

func TestChangeNonIntPK(t *testing.T) {
	t.Parallel()
	testutils.RunSQL(t, `DROP TABLE IF EXISTS nonintpk`)
	table := `CREATE TABLE nonintpk (
			pk varbinary(36) NOT NULL PRIMARY KEY,
			name varchar(255) NOT NULL,
			b varchar(10) NOT NULL -- change to varchar(255)
		)`
	testutils.RunSQL(t, table)
	testutils.RunSQL(t, "INSERT INTO nonintpk (pk, name, b) VALUES (UUID(), 'a', REPEAT('a', 5))")
	cfg, err := mysql.ParseDSN(testutils.DSN())
	assert.NoError(t, err)
	m, err := NewRunner(&Migration{
		Host:     cfg.Addr,
		Username: cfg.User,
		Password: cfg.Passwd,
		Database: cfg.DBName,
		Threads:  2,
		Table:    "nonintpk",
		Alter:    "CHANGE COLUMN b b VARCHAR(255) NOT NULL", //nolint: dupword
	})
	assert.NoError(t, err)
	err = m.Run(t.Context())
	assert.NoError(t, err)
	assert.NoError(t, m.Close())
}

func TestCheckpoint(t *testing.T) {
	tbl := `CREATE TABLE cpt1 (
		id INT NOT NULL AUTO_INCREMENT PRIMARY KEY,
		id2 INT NOT NULL,
		pad VARCHAR(100) NOT NULL default 0)`
	cfg, err := mysql.ParseDSN(testutils.DSN())
	assert.NoError(t, err)

	testutils.RunSQL(t, `DROP TABLE IF EXISTS cpt1, _cpt1_new, _cpt1_chkpnt`)
	testutils.RunSQL(t, tbl)
	testutils.RunSQL(t, `insert into cpt1 (id2,pad) SELECT 1, REPEAT('a', 100) FROM dual`)
	testutils.RunSQL(t, `insert into cpt1 (id2,pad) SELECT 1, REPEAT('a', 100) FROM cpt1`)
	testutils.RunSQL(t, `insert into cpt1 (id2,pad) SELECT 1, REPEAT('a', 100) FROM cpt1 a JOIN cpt1 b JOIN cpt1 c`)
	testutils.RunSQL(t, `insert into cpt1 (id2,pad) SELECT 1, REPEAT('a', 100) FROM cpt1 a JOIN cpt1 b JOIN cpt1 c`)
	testutils.RunSQL(t, `insert into cpt1 (id2,pad) SELECT 1, REPEAT('a', 100) FROM cpt1 a JOIN cpt1 LIMIT 100000`) // ~100k rows

	testLogger := newTestLogger()

	preSetup := func() *Runner {
		r, err := NewRunner(&Migration{
			Host:     cfg.Addr,
			Username: cfg.User,
			Password: cfg.Passwd,
			Database: cfg.DBName,
			Threads:  2,
			Table:    "cpt1",
			Alter:    "ENGINE=InnoDB",
		})
		assert.NoError(t, err)
		assert.Equal(t, "initial", r.status.Get().String())
		r.SetLogger(testLogger)
		// Usually we would call r.Run() but we want to step through
		// the migration process manually.
		r.db, err = dbconn.New(testutils.DSN(), dbconn.NewDBConfig())
		assert.NoError(t, err)
		r.dbConfig = dbconn.NewDBConfig()

		// Get Table Info
		r.changes[0].table = table.NewTableInfo(r.db, r.migration.Database, r.migration.Table)
		err = r.changes[0].table.SetInfo(t.Context())
		assert.NoError(t, err)
		assert.NoError(t, r.changes[0].dropOldTable(t.Context()))
		go r.dumpStatus(t.Context()) // start periodically writing status
		return r
	}
	r := preSetup()
	// migrationRunner.Run usually calls r.Setup() here.
	// Which first checks if the table can be restored from checkpoint.
	// Because this is the first run, it can't.
	assert.Error(t, r.resumeFromCheckpoint(t.Context()))
	// So we proceed with the initial steps.
	assert.NoError(t, r.newMigration(t.Context()))

	// Now we are ready to start copying rows.
	// Instead of calling r.copyRows() we will step through it manually.
	// Since we want to checkpoint after a few chunks.

	r.status.Set(status.CopyRows)
	assert.Equal(t, "copyRows", r.status.Get().String())

	time.Sleep(time.Second) // wait for status to be updated.
	testLogger.Lock()
	assert.Contains(t, testLogger.lastInfof, `migration status: state=copyRows copy-progress=0/101040 0.00% binlog-deltas=0`)
	testLogger.Unlock()

	// first chunk.
	chunk1, err := r.copyChunker.Next()
	assert.NoError(t, err)

	chunk2, err := r.copyChunker.Next()
	assert.NoError(t, err)

	chunk3, err := r.copyChunker.Next()
	assert.NoError(t, err)

	// Assert there is no watermark yet, because we've not finished
	// copying any of the chunks.
	_, err = r.copyChunker.GetLowWatermark()
	assert.Error(t, err)
	// Dump checkpoint also returns an error for the same reason.
	assert.Error(t, r.dumpCheckpoint(t.Context()))

	ccopier, ok := r.copier.(*copier.Unbuffered)
	assert.True(t, ok)

	// Because it's multi-threaded, we can't guarantee the order of the chunks.
	// Let's complete them in the order of 2, 1, 3. When 2 phones home first
	// it should be queued. Then when 1 phones home it should apply and de-queue 2.
	assert.NoError(t, ccopier.CopyChunk(t.Context(), chunk2))
	assert.NoError(t, ccopier.CopyChunk(t.Context(), chunk1))
	assert.NoError(t, ccopier.CopyChunk(t.Context(), chunk3))

	time.Sleep(time.Second) // wait for status to be updated.
	testLogger.Lock()
	assert.Contains(t, testLogger.lastInfof, `migration status: state=copyRows copy-progress=3000/101040 2.97% binlog-deltas=0`)
	testLogger.Unlock()

	// The watermark should exist now, because migrateChunk()
	// gives feedback back to table.
	watermark, err := r.copyChunker.GetLowWatermark()
	assert.NoError(t, err)
	assert.JSONEq(t, "{\"Key\":[\"id\"],\"ChunkSize\":1000,\"LowerBound\":{\"Value\": [\"1001\"],\"Inclusive\":true},\"UpperBound\":{\"Value\": [\"2001\"],\"Inclusive\":false}}", watermark)
	// Dump a checkpoint
	assert.NoError(t, r.dumpCheckpoint(t.Context()))

	// Clean up first runner
	assert.NoError(t, r.Close())

	// Now lets imagine that everything fails and we need to start
	// from checkpoint again.

	r = preSetup()
	defer r.Close()
	// Start the binary log feed just before copy rows starts.
	// replClient.Run() is already called in resumeFromCheckpoint.
	assert.NoError(t, r.resumeFromCheckpoint(t.Context()))
	// This opens the table at the checkpoint (table.OpenAtWatermark())
	// which sets the chunkPtr at the LowerBound. It also has to position
	// the watermark to this point so new watermarks "align" correctly.
	// So lets now call NextChunk to verify.

	ccopier, ok = r.copier.(*copier.Unbuffered)
	assert.True(t, ok)

	chunk, err := r.copyChunker.Next()
	assert.NoError(t, err)
	assert.Equal(t, "1001", chunk.LowerBound.Value[0].String())
	assert.NoError(t, ccopier.CopyChunk(t.Context(), chunk))

	// It's ideally not typical but you can still dump checkpoint from
	// a restored checkpoint state. We won't have advanced anywhere from
	// the last checkpoint because on restore, the LowerBound is taken.
	watermark, err = r.copyChunker.GetLowWatermark()
	assert.NoError(t, err)
	assert.JSONEq(t, "{\"Key\":[\"id\"],\"ChunkSize\":1000,\"LowerBound\":{\"Value\": [\"1001\"],\"Inclusive\":true},\"UpperBound\":{\"Value\": [\"2001\"],\"Inclusive\":false}}", watermark)
	// Dump a checkpoint
	assert.NoError(t, r.dumpCheckpoint(t.Context()))

	// Let's confirm we do advance the watermark.
	for range 10 {
		chunk, err = r.copyChunker.Next()
		assert.NoError(t, err)
		assert.NoError(t, ccopier.CopyChunk(t.Context(), chunk))
	}

	watermark, err = r.copyChunker.GetLowWatermark()
	assert.NoError(t, err)
	assert.JSONEq(t, "{\"Key\":[\"id\"],\"ChunkSize\":1000,\"LowerBound\":{\"Value\": [\"11001\"],\"Inclusive\":true},\"UpperBound\":{\"Value\": [\"12001\"],\"Inclusive\":false}}", watermark)
}

func TestCheckpointRestore(t *testing.T) {
	t.Parallel()
	tbl := `CREATE TABLE cpt2 (
		id INT NOT NULL AUTO_INCREMENT PRIMARY KEY,
		id2 INT NOT NULL,
		pad VARCHAR(100) NOT NULL default 0)`
	cfg, err := mysql.ParseDSN(testutils.DSN())
	assert.NoError(t, err)

	testutils.RunSQL(t, `DROP TABLE IF EXISTS cpt2, _cpt2_new, _cpt2_chkpnt`)
	testutils.RunSQL(t, tbl)

	r, err := NewRunner(&Migration{
		Host:     cfg.Addr,
		Username: cfg.User,
		Password: cfg.Passwd,
		Database: cfg.DBName,
		Threads:  2,
		Table:    "cpt2",
		Alter:    "ENGINE=InnoDB",
	})
	assert.NoError(t, err)
	assert.Equal(t, "initial", r.status.Get().String())
	// Usually we would call r.Run() but we want to step through
	// the migration process manually.
	r.db, err = dbconn.New(testutils.DSN(), dbconn.NewDBConfig())
	assert.NoError(t, err)
	r.dbConfig = dbconn.NewDBConfig()
	// Get Table Info
	r.changes[0].table = table.NewTableInfo(r.db, r.migration.Database, r.migration.Table)
	err = r.changes[0].table.SetInfo(t.Context())
	assert.NoError(t, err)
	assert.NoError(t, r.changes[0].dropOldTable(t.Context()))

	// Proceed with the initial steps.
	assert.NoError(t, r.newMigration(t.Context()))

	// Now insert a fake checkpoint, this uses a known bad value
	// from issue #125
	watermark := "{\"Key\":[\"id\"],\"ChunkSize\":1000,\"LowerBound\":{\"Value\":[\"53926425\"],\"Inclusive\":true},\"UpperBound\":{\"Value\":[\"53926425\"],\"Inclusive\":false}}"
	binlog := r.replClient.GetBinlogApplyPosition()
	err = dbconn.Exec(t.Context(), r.db, `INSERT INTO %n.%n
	(copier_watermark, checksum_watermark, binlog_name, binlog_pos, statement)
	VALUES
	(%?,  %?, %?, %?, %?)`,
		r.checkpointTable.SchemaName,
		r.checkpointTable.TableName,
		watermark,
		"",
		binlog.Name,
		binlog.Pos,
		r.migration.Statement,
	)
	assert.NoError(t, err)
	assert.NoError(t, r.Close())

	r2, err := NewRunner(&Migration{
		Host:     cfg.Addr,
		Username: cfg.User,
		Password: cfg.Passwd,
		Database: cfg.DBName,
		Threads:  2,
		Table:    "cpt2",
		Alter:    "ENGINE=InnoDB",
	})
	assert.NoError(t, err)
	err = r2.Run(t.Context())
	assert.NoError(t, err)
	assert.True(t, r2.usedResumeFromCheckpoint)
	assert.NoError(t, r2.Close())
}

// https://github.com/block/spirit/issues/381
func TestCheckpointRestoreBinaryPK(t *testing.T) {
	t.Parallel()
	ctx := t.Context()
	tbl := `CREATE TABLE binarypk (
 main_id varbinary(16) NOT NULL,
 sub_id varchar(36) CHARACTER SET latin1 COLLATE latin1_swedish_ci GENERATED ALWAYS AS (jsonbody->>'$._id') STORED NOT NULL,
 jsonbody json NOT NULL,
 PRIMARY KEY (main_id,sub_id)
);`
	cfg, err := mysql.ParseDSN(testutils.DSN())
	assert.NoError(t, err)

	testutils.RunSQL(t, `DROP TABLE IF EXISTS binarypk, _binarypk_new, _binarypk_chkpnt`)
	testutils.RunSQL(t, tbl)
	testutils.RunSQL(t, `INSERT INTO binarypk (main_id, jsonbody) SELECT RANDOM_BYTES(16), JSON_OBJECT('_id', "0xabc", 'name', 'bbb', 'randombytes', HEX(RANDOM_BYTES(1024))) from dual`)
	testutils.RunSQL(t, `INSERT INTO binarypk (main_id, jsonbody) SELECT RANDOM_BYTES(16), JSON_OBJECT('_id', "0xabc", 'name', 'bbb', 'randombytes', HEX(RANDOM_BYTES(1024))) from binarypk a JOIN binarypk b JOIN binarypk c LIMIT 10000;`)
	testutils.RunSQL(t, `INSERT INTO binarypk (main_id, jsonbody) SELECT RANDOM_BYTES(16), JSON_OBJECT('_id', "0xabc", 'name', 'bbb', 'randombytes', HEX(RANDOM_BYTES(1024))) from binarypk a JOIN binarypk b JOIN binarypk c LIMIT 10000;`)
	testutils.RunSQL(t, `INSERT INTO binarypk (main_id, jsonbody) SELECT RANDOM_BYTES(16), JSON_OBJECT('_id', "0xabc", 'name', 'bbb', 'randombytes', HEX(RANDOM_BYTES(1024))) from binarypk a JOIN binarypk b JOIN binarypk c LIMIT 10000;`)
	testutils.RunSQL(t, `INSERT INTO binarypk (main_id, jsonbody) SELECT RANDOM_BYTES(16), JSON_OBJECT('_id', "0xabc", 'name', 'bbb', 'randombytes', HEX(RANDOM_BYTES(1024))) from binarypk a JOIN binarypk b JOIN binarypk c LIMIT 10000;`)

	r, err := NewRunner(&Migration{
		Host:     cfg.Addr,
		Username: cfg.User,
		Password: cfg.Passwd,
		Database: cfg.DBName,
		Threads:  1,
		Table:    "binarypk",
		Alter:    "ENGINE=InnoDB",
	})
	assert.NoError(t, err)
	assert.Equal(t, "initial", r.status.Get().String())
	// Usually we would call r.Run() but we want to step through
	// the migration process manually.
	r.db, err = dbconn.New(testutils.DSN(), dbconn.NewDBConfig())
	assert.NoError(t, err)
	r.dbConfig = dbconn.NewDBConfig()
	// Get Table Info
	r.changes[0].table = table.NewTableInfo(r.db, r.migration.Database, r.migration.Table)
	err = r.changes[0].table.SetInfo(ctx)
	assert.NoError(t, err)
	assert.NoError(t, r.changes[0].dropOldTable(ctx))

	assert.NoError(t, r.newMigration(t.Context()))

	ccopier, ok := r.copier.(*copier.Unbuffered)
	assert.True(t, ok)

	for range 3 {
		chunk, err := r.copyChunker.Next()
		assert.NoError(t, err)
		assert.NoError(t, ccopier.CopyChunk(ctx, chunk))
	}
	// Dump checkpoint and close runner.
	assert.NoError(t, r.dumpCheckpoint(t.Context()))
	assert.NoError(t, r.Close())
	// Try and resume and then check if we used a checkpoint
	// for resuming.
	r2, err := NewRunner(&Migration{
		Host:     cfg.Addr,
		Username: cfg.User,
		Password: cfg.Passwd,
		Database: cfg.DBName,
		Threads:  2,
		Table:    "binarypk",
		Alter:    "ENGINE=InnoDB",
	})
	assert.NoError(t, err)
	err = r2.Run(t.Context())
	assert.NoError(t, err)
	assert.True(t, r2.usedResumeFromCheckpoint) // managed to resume.
	assert.NoError(t, r2.Close())
}

func TestCheckpointResumeDuringChecksum(t *testing.T) {
	t.Parallel()

	// Create unique database for this test
	dbName := testutils.CreateUniqueTestDatabase(t)

	tbl := `CREATE TABLE cptresume (
		id INT NOT NULL AUTO_INCREMENT PRIMARY KEY,
		id2 INT NOT NULL,
		pad VARCHAR(100) NOT NULL default 0)`
	cfg, err := mysql.ParseDSN(testutils.DSNForDatabase(dbName))
	assert.NoError(t, err)
	testutils.RunSQLInDatabase(t, dbName, `DROP TABLE IF EXISTS cptresume, _cptresume_new, _cptresume_chkpnt`)
	testutils.RunSQLInDatabase(t, dbName, tbl)
	testutils.RunSQLInDatabase(t, dbName, `CREATE TABLE _spirit_sentinel (id INT NOT NULL PRIMARY KEY)`)
	testutils.RunSQLInDatabase(t, dbName, `insert into cptresume (id2,pad) SELECT 1, REPEAT('a', 100) FROM dual`)
	testutils.RunSQLInDatabase(t, dbName, `insert into cptresume (id2,pad) SELECT 1, REPEAT('a', 100) FROM cptresume`)
	testutils.RunSQLInDatabase(t, dbName, `insert into cptresume (id2,pad) SELECT 1, REPEAT('a', 100) FROM cptresume a JOIN cptresume b JOIN cptresume c`)

	r, err := NewRunner(&Migration{
		Host:            cfg.Addr,
		Username:        cfg.User,
		Password:        cfg.Passwd,
		Database:        dbName,
		Threads:         4,
		TargetChunkTime: 100 * time.Millisecond,
		Table:           "cptresume",
		Alter:           "ENGINE=InnoDB",
		RespectSentinel: true,
	})
	assert.NoError(t, err)

	// Call r.Run() with our context in a go-routine.
	// When we see that we are waiting on the sentinel table,
	// we then manually start the first bits of checksum, and then close()
	// We should be able to resume from the checkpoint into the checksum state.
	ctx, cancel := context.WithCancel(t.Context())
	go func() {
		err := r.Run(ctx)
		assert.Error(t, err) // context cancelled
	}()
	for r.status.Get() < status.WaitingOnSentinelTable {
		// Wait for the sentinel table.
		time.Sleep(time.Millisecond)
	}

	assert.NoError(t, r.checksum(t.Context()))       // run the checksum, the original Run is blocked on sentinel.
	assert.NoError(t, r.dumpCheckpoint(t.Context())) // dump a checkpoint with the watermark.
	cancel()                                         // unblock the original waiting on sentinel.
	assert.NoError(t, r.Close())                     // close the run.

	// drop the sentinel table.
	testutils.RunSQLInDatabase(t, dbName, `DROP TABLE _spirit_sentinel`)

	// insert a couple more rows (should not change anything)
	testutils.RunSQLInDatabase(t, dbName, `insert into cptresume (id2,pad) SELECT 1, REPEAT('b', 100) FROM dual`)
	testutils.RunSQLInDatabase(t, dbName, `insert into cptresume (id2,pad) SELECT 1, REPEAT('c', 100) FROM dual`)

	// Start again as a new runner,
	r2, err := NewRunner(&Migration{
		Host:            cfg.Addr,
		Username:        cfg.User,
		Password:        cfg.Passwd,
		Database:        cfg.DBName,
		Threads:         4,
		TargetChunkTime: 100 * time.Millisecond,
		Table:           "cptresume",
		Alter:           "ENGINE=InnoDB",
	})
	assert.NoError(t, err)
	err = r2.Run(t.Context())
	assert.NoError(t, err)
	defer r2.Close()
	assert.True(t, r2.usedResumeFromCheckpoint)
}

func TestCheckpointDifferentRestoreOptions(t *testing.T) {
	t.Parallel()
	tbl := `CREATE TABLE cpt1difft1 (
		id INT NOT NULL AUTO_INCREMENT PRIMARY KEY,
		id2 INT NOT NULL,
		pad VARCHAR(100) NOT NULL default 0)`

	testutils.RunSQL(t, `DROP TABLE IF EXISTS cpt1difft1, cpt1difft1_new, _cpt1difft1_chkpnt`)
	testutils.RunSQL(t, tbl)
	testutils.RunSQL(t, `insert into cpt1difft1 (id2,pad) SELECT 1, REPEAT('a', 100) FROM dual`)
	testutils.RunSQL(t, `insert into cpt1difft1 (id2,pad) SELECT 1, REPEAT('a', 100) FROM cpt1difft1`)
	testutils.RunSQL(t, `insert into cpt1difft1 (id2,pad) SELECT 1, REPEAT('a', 100) FROM cpt1difft1 a JOIN cpt1difft1 b JOIN cpt1difft1 c`)
	testutils.RunSQL(t, `insert into cpt1difft1 (id2,pad) SELECT 1, REPEAT('a', 100) FROM cpt1difft1 a JOIN cpt1difft1 b JOIN cpt1difft1 c`)
	testutils.RunSQL(t, `insert into cpt1difft1 (id2,pad) SELECT 1, REPEAT('a', 100) FROM cpt1difft1 a JOIN cpt1difft1 LIMIT 100000`) // ~100k rows
	cfg, err := mysql.ParseDSN(testutils.DSN())
	assert.NoError(t, err)

	preSetup := func(alter string) *Runner {
		m, err := NewRunner(&Migration{
			Host:     cfg.Addr,
			Username: cfg.User,
			Password: cfg.Passwd,
			Database: cfg.DBName,
			Threads:  2,
			Table:    "cpt1difft1",
			Alter:    alter,
		})
		assert.NoError(t, err)
		assert.Equal(t, "initial", m.status.Get().String())
		// Usually we would call m.Run() but we want to step through
		// the migration process manually.
		m.db, err = dbconn.New(testutils.DSN(), dbconn.NewDBConfig())
		assert.NoError(t, err)
		m.dbConfig = dbconn.NewDBConfig()
		// Get Table Info
		m.changes[0].table = table.NewTableInfo(m.db, m.migration.Database, m.migration.Table)
		err = m.changes[0].table.SetInfo(t.Context())
		assert.NoError(t, err)
		assert.NoError(t, m.changes[0].dropOldTable(t.Context()))
		return m
	}

	m := preSetup("ADD COLUMN id3 INT NOT NULL DEFAULT 0, ADD INDEX(id2)")
	// migrationRunner.Run usually calls m.Setup() here.
	// Which first checks if the table can be restored from checkpoint.
	// Because this is the first run, it can't.

	assert.Error(t, m.resumeFromCheckpoint(t.Context()))

	assert.NoError(t, m.newMigration(t.Context()))

	// Now we are ready to start copying rows.
	// Instead of calling m.copyRows() we will step through it manually.
	// Since we want to checkpoint after a few chunks.

	// m.copier.StartTime = time.Now()
	m.status.Set(status.CopyRows)
	assert.Equal(t, "copyRows", m.status.Get().String())

	// first chunk.
	chunk1, err := m.copyChunker.Next()
	assert.NoError(t, err)

	chunk2, err := m.copyChunker.Next()
	assert.NoError(t, err)

	chunk3, err := m.copyChunker.Next()
	assert.NoError(t, err)

	// There is no watermark yet.
	_, err = m.copyChunker.GetLowWatermark()
	assert.Error(t, err)
	// Dump checkpoint also returns an error for the same reason.
	assert.Error(t, m.dumpCheckpoint(t.Context()))

	ccopier, ok := m.copier.(*copier.Unbuffered)
	assert.True(t, ok)

	// Because it's multi-threaded, we can't guarantee the order of the chunks.
	assert.NoError(t, ccopier.CopyChunk(t.Context(), chunk2))
	assert.NoError(t, ccopier.CopyChunk(t.Context(), chunk1))
	assert.NoError(t, ccopier.CopyChunk(t.Context(), chunk3))

	// The watermark should exist now, because migrateChunk()
	// gives feedback back to table.

	watermark, err := m.copyChunker.GetLowWatermark()
	assert.NoError(t, err)
	assert.JSONEq(t, "{\"Key\":[\"id\"],\"ChunkSize\":1000,\"LowerBound\":{\"Value\": [\"1001\"],\"Inclusive\":true},\"UpperBound\":{\"Value\": [\"2001\"],\"Inclusive\":false}}", watermark)
	// Dump a checkpoint
	assert.NoError(t, m.dumpCheckpoint(t.Context()))

	// Close m
	assert.NoError(t, m.Close())

	// Now lets imagine that everything fails and we need to start
	// from checkpoint again.

	m = preSetup("ADD COLUMN id4 INT NOT NULL DEFAULT 0, ADD INDEX(id2)")
	assert.Error(t, m.resumeFromCheckpoint(t.Context())) // it should error because the ALTER does not match.
	assert.NoError(t, m.Close())
}

// TestE2EBinlogSubscribingCompositeKey and TestE2EBinlogSubscribingNonCompositeKey tests
// are complex tests that uses the lower level interface
// to step through the table while subscribing to changes that we will
// be making to the table between chunks. It is effectively an
// end-to-end test with concurrent operations on the table.
func TestE2EBinlogSubscribingCompositeKey(t *testing.T) {
	tbl := `CREATE TABLE e2et1 (
		id1 int NOT NULL,
		id2 int not null,
		pad int NOT NULL  default 0,
		PRIMARY KEY (id1, id2))`
	cfg, err := mysql.ParseDSN(testutils.DSN())
	assert.NoError(t, err)

	testutils.RunSQL(t, `DROP TABLE IF EXISTS e2et1, _e2et1_new`)
	testutils.RunSQL(t, tbl)
	testutils.RunSQL(t, `insert into e2et1 (id1, id2) values (1,1),(2,1),(3,1),(4,1),(5,1),(6,1),(7,1),(8,1),(9,1),(10,1),
	(11,1),(12,1),(13,1),(14,1),(15,1),(16,1),(17,1),(18,1),(19,1),(20,1),(21,1),(22,1),(23,1),(24,1),(25,1),(26,1),
	(27,1),(28,1),(29,1),(30,1),(31,1),(32,1),(33,1),(34,1),(35,1),(36,1),(37,1),(38,1),(39,1),(40,1),(41,1),(42,1),
	(43,1),(44,1),(45,1),(46,1),(47,1),(48,1),(49,1),(50,1),(51,1),(52,1),(53,1),(54,1),(55,1),(56,1),(57,1),(58,1),
	(59,1),(60,1),(61,1),(62,1),(63,1),(64,1),(65,1),(66,1),(67,1),(68,1),(69,1),(70,1),(71,1),(72,1),(73,1),(74,1),
	(75,1),(76,1),(77,1),(78,1),(79,1),(80,1),(81,1),(82,1),(83,1),(84,1),(85,1),(86,1),(87,1),(88,1),(89,1),(90,1),
	(91,1),(92,1),(93,1),(94,1),(95,1),(96,1),(97,1),(98,1),(99,1),(100,1),(101,1),(102,1),(103,1),(104,1),(105,1),
	(106,1),(107,1),(108,1),(109,1),(110,1),(111,1),(112,1),(113,1),(114,1),(115,1),(116,1),(117,1),(118,1),(119,1),
	(120,1),(121,1),(122,1),(123,1),(124,1),(125,1),(126,1),(127,1),(128,1),(129,1),(130,1),(131,1),(132,1),(133,1),
	(134,1),(135,1),(136,1),(137,1),(138,1),(139,1),(140,1),(141,1),(142,1),(143,1),(144,1),(145,1),(146,1),(147,1),
	(148,1),(149,1),(150,1),(151,1),(152,1),(153,1),(154,1),(155,1),(156,1),(157,1),(158,1),(159,1),(160,1),(161,1),
	(162,1),(163,1),(164,1),(165,1),(166,1),(167,1),(168,1),(169,1),(170,1),(171,1),(172,1),(173,1),(174,1),(175,1),
	(176,1),(177,1),(178,1),(179,1),(180,1),(181,1),(182,1),(183,1),(184,1),(185,1),(186,1),(187,1),(188,1),(189,1),
	(190,1),(191,1),(192,1),(193,1),(194,1),(195,1),(196,1),(197,1),(198,1),(199,1),(200,1),(201,1),(202,1),(203,1),
	(204,1),(205,1),(206,1),(207,1),(208,1),(209,1),(210,1),(211,1),(212,1),(213,1),(214,1),(215,1),(216,1),(217,1),
	(218,1),(219,1),(220,1),(221,1),(222,1),(223,1),(224,1),(225,1),(226,1),(227,1),(228,1),(229,1),(230,1),(231,1),
	(232,1),(233,1),(234,1),(235,1),(236,1),(237,1),(238,1),(239,1),(240,1),(241,1),(242,1),(243,1),(244,1),(245,1),
	(246,1),(247,1),(248,1),(249,1),(250,1),(251,1),(252,1),(253,1),(254,1),(255,1),(256,1),(257,1),(258,1),(259,1),
	(260,1),(261,1),(262,1),(263,1),(264,1),(265,1),(266,1),(267,1),(268,1),(269,1),(270,1),(271,1),(272,1),(273,1),
	(274,1),(275,1),(276,1),(277,1),(278,1),(279,1),(280,1),(281,1),(282,1),(283,1),(284,1),(285,1),(286,1),(287,1),
	(288,1),(289,1),(290,1),(291,1),(292,1),(293,1),(294,1),(295,1),(296,1),(297,1),(298,1),(299,1),(300,1),(301,1),
	(302,1),(303,1),(304,1),(305,1),(306,1),(307,1),(308,1),(309,1),(310,1),(311,1),(312,1),(313,1),(314,1),(315,1),
	(316,1),(317,1),(318,1),(319,1),(320,1),(321,1),(322,1),(323,1),(324,1),(325,1),(326,1),(327,1),(328,1),(329,1),
	(330,1),(331,1),(332,1),(333,1),(334,1),(335,1),(336,1),(337,1),(338,1),(339,1),(340,1),(341,1),(342,1),(343,1),
	(344,1),(345,1),(346,1),(347,1),(348,1),(349,1),(350,1),(351,1),(352,1),(353,1),(354,1),(355,1),(356,1),(357,1),
	(358,1),(359,1),(360,1),(361,1),(362,1),(363,1),(364,1),(365,1),(366,1),(367,1),(368,1),(369,1),(370,1),(371,1),
	(372,1),(373,1),(374,1),(375,1),(376,1),(377,1),(378,1),(379,1),(380,1),(381,1),(382,1),(383,1),(384,1),(385,1),
	(386,1),(387,1),(388,1),(389,1),(390,1),(391,1),(392,1),(393,1),(394,1),(395,1),(396,1),(397,1),(398,1),(399,1),
	(400,1),(401,1),(402,1),(403,1),(404,1),(405,1),(406,1),(407,1),(408,1),(409,1),(410,1),(411,1),(412,1),(413,1),
	(414,1),(415,1),(416,1),(417,1),(418,1),(419,1),(420,1),(421,1),(422,1),(423,1),(424,1),(425,1),(426,1),(427,1),
	(428,1),(429,1),(430,1),(431,1),(432,1),(433,1),(434,1),(435,1),(436,1),(437,1),(438,1),(439,1),(440,1),(441,1),
	(442,1),(443,1),(444,1),(445,1),(446,1),(447,1),(448,1),(449,1),(450,1),(451,1),(452,1),(453,1),(454,1),(455,1),
	(456,1),(457,1),(458,1),(459,1),(460,1),(461,1),(462,1),(463,1),(464,1),(465,1),(466,1),(467,1),(468,1),(469,1),
	(470,1),(471,1),(472,1),(473,1),(474,1),(475,1),(476,1),(477,1),(478,1),(479,1),(480,1),(481,1),(482,1),(483,1),
	(484,1),(485,1),(486,1),(487,1),(488,1),(489,1),(490,1),(491,1),(492,1),(493,1),(494,1),(495,1),(496,1),(497,1),
	(498,1),(499,1),(500,1),(501,1),(502,1),(503,1),(504,1),(505,1),(506,1),(507,1),(508,1),(509,1),(510,1),(511,1),
	(512,1),(513,1),(514,1),(515,1),(516,1),(517,1),(518,1),(519,1),(520,1),(521,1),(522,1),(523,1),(524,1),(525,1),
	(526,1),(527,1),(528,1),(529,1),(530,1),(531,1),(532,1),(533,1),(534,1),(535,1),(536,1),(537,1),(538,1),(539,1),
	(540,1),(541,1),(542,1),(543,1),(544,1),(545,1),(546,1),(547,1),(548,1),(549,1),(550,1),(551,1),(552,1),(553,1),
	(554,1),(555,1),(556,1),(557,1),(558,1),(559,1),(560,1),(561,1),(562,1),(563,1),(564,1),(565,1),(566,1),(567,1),
	(568,1),(569,1),(570,1),(571,1),(572,1),(573,1),(574,1),(575,1),(576,1),(577,1),(578,1),(579,1),(580,1),(581,1),
	(582,1),(583,1),(584,1),(585,1),(586,1),(587,1),(588,1),(589,1),(590,1),(591,1),(592,1),(593,1),(594,1),(595,1),
	(596,1),(597,1),(598,1),(599,1),(600,1),(601,1),(602,1),(603,1),(604,1),(605,1),(606,1),(607,1),(608,1),(609,1),
	(610,1),(611,1),(612,1),(613,1),(614,1),(615,1),(616,1),(617,1),(618,1),(619,1),(620,1),(621,1),(622,1),(623,1),
	(624,1),(625,1),(626,1),(627,1),(628,1),(629,1),(630,1),(631,1),(632,1),(633,1),(634,1),(635,1),(636,1),(637,1),
	(638,1),(639,1),(640,1),(641,1),(642,1),(643,1),(644,1),(645,1),(646,1),(647,1),(648,1),(649,1),(650,1),(651,1),
	(652,1),(653,1),(654,1),(655,1),(656,1),(657,1),(658,1),(659,1),(660,1),(661,1),(662,1),(663,1),(664,1),(665,1),
	(666,1),(667,1),(668,1),(669,1),(670,1),(671,1),(672,1),(673,1),(674,1),(675,1),(676,1),(677,1),(678,1),(679,1),
	(680,1),(681,1),(682,1),(683,1),(684,1),(685,1),(686,1),(687,1),(688,1),(689,1),(690,1),(691,1),(692,1),(693,1),
	(694,1),(695,1),(696,1),(697,1),(698,1),(699,1),(700,1),(701,1),(702,1),(703,1),(704,1),(705,1),(706,1),(707,1),
	(708,1),(709,1),(710,1),(711,1),(712,1),(713,1),(714,1),(715,1),(716,1),(717,1),(718,1),(719,1),(720,1),(721,1),
	(722,1),(723,1),(724,1),(725,1),(726,1),(727,1),(728,1),(729,1),(730,1),(731,1),(732,1),(733,1),(734,1),(735,1),
	(736,1),(737,1),(738,1),(739,1),(740,1),(741,1),(742,1),(743,1),(744,1),(745,1),(746,1),(747,1),(748,1),(749,1),
	(750,1),(751,1),(752,1),(753,1),(754,1),(755,1),(756,1),(757,1),(758,1),(759,1),(760,1),(761,1),(762,1),(763,1),
	(764,1),(765,1),(766,1),(767,1),(768,1),(769,1),(770,1),(771,1),(772,1),(773,1),(774,1),(775,1),(776,1),(777,1),
	(778,1),(779,1),(780,1),(781,1),(782,1),(783,1),(784,1),(785,1),(786,1),(787,1),(788,1),(789,1),(790,1),(791,1),
	(792,1),(793,1),(794,1),(795,1),(796,1),(797,1),(798,1),(799,1),(800,1),(801,1),(802,1),(803,1),(804,1),(805,1),
	(806,1),(807,1),(808,1),(809,1),(810,1),(811,1),(812,1),(813,1),(814,1),(815,1),(816,1),(817,1),(818,1),(819,1),
	(820,1),(821,1),(822,1),(823,1),(824,1),(825,1),(826,1),(827,1),(828,1),(829,1),(830,1),(831,1),(832,1),(833,1),
	(834,1),(835,1),(836,1),(837,1),(838,1),(839,1),(840,1),(841,1),(842,1),(843,1),(844,1),(845,1),(846,1),(847,1),
	(848,1),(849,1),(850,1),(851,1),(852,1),(853,1),(854,1),(855,1),(856,1),(857,1),(858,1),(859,1),(860,1),(861,1),
	(862,1),(863,1),(864,1),(865,1),(866,1),(867,1),(868,1),(869,1),(870,1),(871,1),(872,1),(873,1),(874,1),(875,1),
	(876,1),(877,1),(878,1),(879,1),(880,1),(881,1),(882,1),(883,1),(884,1),(885,1),(886,1),(887,1),(888,1),(889,1),
	(890,1),(891,1),(892,1),(893,1),(894,1),(895,1),(896,1),(897,1),(898,1),(899,1),(900,1),(901,1),(902,1),(903,1),
	(904,1),(905,1),(906,1),(907,1),(908,1),(909,1),(910,1),(911,1),(912,1),(913,1),(914,1),(915,1),(916,1),(917,1),
	(918,1),(919,1),(920,1),(921,1),(922,1),(923,1),(924,1),(925,1),(926,1),(927,1),(928,1),(929,1),(930,1),(931,1),
	(932,1),(933,1),(934,1),(935,1),(936,1),(937,1),(938,1),(939,1),(940,1),(941,1),(942,1),(943,1),(944,1),(945,1),
	(946,1),(947,1),(948,1),(949,1),(950,1),(951,1),(952,1),(953,1),(954,1),(955,1),(956,1),(957,1),(958,1),(959,1),
	(960,1),(961,1),(962,1),(963,1),(964,1),(965,1),(966,1),(967,1),(968,1),(969,1),(970,1),(971,1),(972,1),(973,1),
	(974,1),(975,1),(976,1),(977,1),(978,1),(979,1),(980,1),(981,1),(982,1),(983,1),(984,1),(985,1),(986,1),(987,1),
	(988,1),(989,1),(990,1),(991,1),(992,1),(993,1),(994,1),(995,1),(996,1),(997,1),(998,1),(999,1),(1000,1),(1001,1),
	(1002,1),(1003,1),(1004,1),(1005,1),(1006,1),(1007,1),(1008,1),(1009,1),(1010,1),(1011,1),(1012,1),(1013,1),
	(1014,1),(1015,1),(1016,1),(1017,1),(1018,1),(1019,1),(1020,1),(1021,1),(1022,1),(1023,1),(1024,1),(1025,1),
	(1026,1),(1027,1),(1028,1),(1029,1),(1030,1),(1031,1),(1032,1),(1033,1),(1034,1),(1035,1),(1036,1),(1037,1),
	(1038,1),(1039,1),(1040,1),(1041,1),(1042,1),(1043,1),(1044,1),(1045,1),(1046,1),(1047,1),(1048,1),(1049,1),
	(1050,1),(1051,1),(1052,1),(1053,1),(1054,1),(1055,1),(1056,1),(1057,1),(1058,1),(1059,1),(1060,1),(1061,1),
	(1062,1),(1063,1),(1064,1),(1065,1),(1066,1),(1067,1),(1068,1),(1069,1),(1070,1),(1071,1),(1072,1),(1073,1),
	(1074,1),(1075,1),(1076,1),(1077,1),(1078,1),(1079,1),(1080,1),(1081,1),(1082,1),(1083,1),(1084,1),(1085,1),
	(1086,1),(1087,1),(1088,1),(1089,1),(1090,1),(1091,1),(1092,1),(1093,1),(1094,1),(1095,1),(1096,1),(1097,1),
	(1098,1),(1099,1),(1100,1),(1101,1),(1102,1),(1103,1),(1104,1),(1105,1),(1106,1),(1107,1),(1108,1),(1109,1),
	(1110,1),(1111,1),(1112,1),(1113,1),(1114,1),(1115,1),(1116,1),(1117,1),(1118,1),(1119,1),(1120,1),(1121,1),
	(1122,1),(1123,1),(1124,1),(1125,1),(1126,1),(1127,1),(1128,1),(1129,1),(1130,1),(1131,1),(1132,1),(1133,1),
	(1134,1),(1135,1),(1136,1),(1137,1),(1138,1),(1139,1),(1140,1),(1141,1),(1142,1),(1143,1),(1144,1),(1145,1),
	(1146,1),(1147,1),(1148,1),(1149,1),(1150,1),(1151,1),(1152,1),(1153,1),(1154,1),(1155,1),(1156,1),(1157,1),
	(1158,1),(1159,1),(1160,1),(1161,1),(1162,1),(1163,1),(1164,1),(1165,1),(1166,1),(1167,1),(1168,1),(1169,1),
	(1170,1),(1171,1),(1172,1),(1173,1),(1174,1),(1175,1),(1176,1),(1177,1),(1178,1),(1179,1),(1180,1),(1181,1),
	(1182,1),(1183,1),(1184,1),(1185,1),(1186,1),(1187,1),(1188,1),(1189,1),(1190,1),(1191,1),(1192,1),(1193,1),
	(1194,1),(1195,1),(1196,1),(1197,1),(1198,1),(1199,1),(1200,1);`)

	m, err := NewRunner(&Migration{
		Host:     cfg.Addr,
		Username: cfg.User,
		Password: cfg.Passwd,
		Database: cfg.DBName,
		Threads:  2,
		Table:    "e2et1",
		Alter:    "ENGINE=InnoDB",
	})
	assert.NoError(t, err)
	defer m.Close()
	assert.Equal(t, "initial", m.status.Get().String())
	assert.Equal(t, status.Progress{CurrentState: "initial", Summary: ""}, m.GetProgress())

	// Usually we would call m.Run() but we want to step through
	// the migration process manually.
	m.startTime = time.Now()
	m.dbConfig = dbconn.NewDBConfig()
	m.db, err = dbconn.New(testutils.DSN(), m.dbConfig)
	assert.NoError(t, err)
	defer m.db.Close()
	// Get Table Info
	m.changes[0].table = table.NewTableInfo(m.db, m.migration.Database, m.migration.Table)
	err = m.changes[0].table.SetInfo(t.Context())
	assert.NoError(t, err)
	assert.NoError(t, m.setup(t.Context()))

	// Now we are ready to start copying rows.
	// Instead of calling m.copyRows() we will step through it manually.
	// Since we want to checkpoint after a few chunks.
	m.status.Set(status.CopyRows)
	assert.Equal(t, "copyRows", m.status.Get().String())

	// We expect 2 chunks to be copied.
	ccopier, ok := m.copier.(*copier.Unbuffered)
	assert.True(t, ok)

	// first chunk.
	chunk, err := m.copyChunker.Next()
	assert.NoError(t, err)
	assert.NotNil(t, chunk)
	assert.Equal(t, "((`id1` < 1001)\n OR (`id1` = 1001 AND `id2` < 1))", chunk.String())
	assert.NoError(t, ccopier.CopyChunk(t.Context(), chunk))
	assert.Equal(t, status.Progress{CurrentState: status.CopyRows.String(), Summary: "1000/1200 83.33% copyRows ETA TBD"}, m.GetProgress())

	// Now insert some data.
	testutils.RunSQL(t, `insert into e2et1 (id1, id2) values (1002, 2)`)

	// The composite chunker does not support keyAboveHighWatermark
	// so it will show up as a delta.
	assert.NoError(t, m.replClient.BlockWait(t.Context()))
	assert.Equal(t, 1, m.replClient.GetDeltaLen())

	// Second chunk
	chunk, err = m.copyChunker.Next()
	assert.NoError(t, err)
	assert.Equal(t, "((`id1` > 1001)\n OR (`id1` = 1001 AND `id2` >= 1))", chunk.String())
	assert.NoError(t, ccopier.CopyChunk(t.Context(), chunk))
	assert.Equal(t, status.Progress{CurrentState: status.CopyRows.String(), Summary: "1201/1200 100.08% copyRows ETA DUE"}, m.GetProgress())

	// Now insert some data.
	// This should be picked up by the binlog subscription
	// because it is within chunk size range of the second chunk.
	testutils.RunSQL(t, `insert into e2et1 (id1, id2) values (5, 2)`)
	assert.NoError(t, m.replClient.BlockWait(t.Context()))
	assert.Equal(t, 2, m.replClient.GetDeltaLen())

	testutils.RunSQL(t, `delete from e2et1 where id1 = 1`)
	assert.False(t, m.copyChunker.KeyAboveHighWatermark(1))
	assert.NoError(t, m.replClient.BlockWait(t.Context()))
	assert.Equal(t, 3, m.replClient.GetDeltaLen())

	// Some data is inserted later, even though the last chunk is done.
	// We still care to pick it up because it could be inserted during checkpoint.
	testutils.RunSQL(t, `insert into e2et1 (id1, id2) values (5000, 1)`)
	assert.False(t, m.copyChunker.KeyAboveHighWatermark(int64(math.MaxInt64)))

	// Now that copy rows is done, we flush the changeset until trivial.
	// and perform the optional checksum.
	assert.NoError(t, m.replClient.Flush(t.Context()))
	m.status.Set(status.ApplyChangeset)
	assert.Equal(t, "applyChangeset", m.status.Get().String())
	m.status.Set(status.Checksum)
	m.dbConfig = dbconn.NewDBConfig()
	assert.NoError(t, m.checksum(t.Context()))
	assert.Equal(t, "postChecksum", m.status.Get().String())
	assert.Equal(t, status.Progress{CurrentState: status.PostChecksum.String(), Summary: "Applying Changeset Deltas=0"}, m.GetProgress())

	// All done!
	assert.Equal(t, 0, m.db.Stats().InUse) // all connections are returned.
}

func TestE2EBinlogSubscribingNonCompositeKey(t *testing.T) {
	t.Parallel()
	tbl := `CREATE TABLE e2et2 (
		id INT NOT NULL AUTO_INCREMENT PRIMARY KEY,
		pad int NOT NULL default 0)`

	cfg, err := mysql.ParseDSN(testutils.DSN())
	assert.NoError(t, err)

	testutils.RunSQL(t, `DROP TABLE IF EXISTS e2et2, _e2et2_new`)
	testutils.RunSQL(t, tbl)
	testutils.RunSQL(t, `insert into e2et2 (id) values (1)`)
	testutils.RunSQL(t, `insert into e2et2 (id) values (2)`)
	testutils.RunSQL(t, `insert into e2et2 (id) values (3)`)

	m, err := NewRunner(&Migration{
		Host:     cfg.Addr,
		Username: cfg.User,
		Password: cfg.Passwd,
		Database: cfg.DBName,
		Threads:  2,
		Table:    "e2et2",
		Alter:    "ENGINE=InnoDB",
	})
	assert.NoError(t, err)
	defer m.Close()
	assert.Equal(t, "initial", m.status.Get().String())

	// Usually we would call m.Run() but we want to step through
	// the migration process manually.
	m.dbConfig = dbconn.NewDBConfig()
	m.startTime = time.Now()
	m.db, err = dbconn.New(testutils.DSN(), m.dbConfig)
	assert.NoError(t, err)
	defer m.db.Close()
	// Get Table Info
	m.changes[0].table = table.NewTableInfo(m.db, m.migration.Database, m.migration.Table)
	err = m.changes[0].table.SetInfo(t.Context())
	assert.NoError(t, err)
<<<<<<< HEAD

	assert.NoError(t, m.setup(t.Context()))

=======
	assert.NoError(t, m.setup(t.Context()))
>>>>>>> 3b4725ea
	// Now we are ready to start copying rows.
	// Instead of calling m.copyRows() we will step through it manually.
	// Since we want to checkpoint after a few chunks.
	m.status.Set(status.CopyRows)
	assert.Equal(t, "copyRows", m.status.Get().String())

	// We expect 3 chunks to be copied.
	// The special first and last case and middle case.
	ccopier, ok := m.copier.(*copier.Unbuffered)
	assert.True(t, ok)

	// first chunk.
	chunk, err := m.copyChunker.Next()
	assert.NoError(t, err)
	assert.NotNil(t, chunk)
	assert.NoError(t, ccopier.CopyChunk(t.Context(), chunk))
	assert.Equal(t, "`id` < 1", chunk.String())

	// Now insert some data.
	// This will be ignored by the binlog subscription.
	// Because it's ahead of the high watermark.
	testutils.RunSQL(t, `insert into e2et2 (id) values (4)`)
	assert.True(t, m.copyChunker.KeyAboveHighWatermark(4))

	// Give it a chance, since we need to read from the binary log to populate this
	// Even though we expect nothing.
	assert.NoError(t, m.replClient.BlockWait(t.Context()))
	assert.Equal(t, 0, m.replClient.GetDeltaLen())

	// second chunk is between min and max value.
	chunk, err = m.copyChunker.Next()
	assert.NoError(t, err)
	assert.NoError(t, ccopier.CopyChunk(t.Context(), chunk))
	assert.Equal(t, "`id` >= 1 AND `id` < 1001", chunk.String())

	// Now insert some data.
	// This should be picked up by the binlog subscription
	// because it is within chunk size range of the second chunk.
	testutils.RunSQL(t, `insert into e2et2 (id) values (5)`)
	assert.False(t, m.copyChunker.KeyAboveHighWatermark(5))
	assert.NoError(t, m.replClient.BlockWait(t.Context()))
	assert.Equal(t, 1, m.replClient.GetDeltaLen())

	testutils.RunSQL(t, `delete from e2et2 where id = 1`)
	assert.False(t, m.copyChunker.KeyAboveHighWatermark(1))
	assert.NoError(t, m.replClient.BlockWait(t.Context()))
	assert.Equal(t, 2, m.replClient.GetDeltaLen())

	// third (and last) chunk is open ended,
	// so anything after it will be picked up by the binlog.
	chunk, err = m.copyChunker.Next()
	assert.NoError(t, err)
	assert.NoError(t, ccopier.CopyChunk(t.Context(), chunk))
	assert.Equal(t, "`id` >= 1001", chunk.String())

	// Some data is inserted later, even though the last chunk is done.
	// We still care to pick it up because it could be inserted during checkpoint.
	testutils.RunSQL(t, `insert into e2et2 (id) values (6)`)
	// the pointer should be at maxint64 for safety. this ensures
	// that any keyAboveHighWatermark checks return false
	assert.False(t, m.copyChunker.KeyAboveHighWatermark(int64(math.MaxInt64)))

	// Now that copy rows is done, we flush the changeset until trivial.
	// and perform the optional checksum.
	assert.NoError(t, m.replClient.Flush(t.Context()))
	m.status.Set(status.ApplyChangeset)
	assert.Equal(t, "applyChangeset", m.status.Get().String())
	m.status.Set(status.Checksum)
	m.dbConfig = dbconn.NewDBConfig()
	assert.NoError(t, m.checksum(t.Context()))
	assert.Equal(t, "postChecksum", m.status.Get().String())
	// All done!
}

// TestForRemainingTableArtifacts tests that the table is left after
// the migration is complete, but no _chkpnt or _new or _old table.
func TestForRemainingTableArtifacts(t *testing.T) {
	t.Parallel()
	testutils.RunSQL(t, `DROP TABLE IF EXISTS remainingtbl, _remainingtbl_new, _remainingtbl_old, _remainingtbl_chkpnt`)
	table := `CREATE TABLE remainingtbl (
		id INT NOT NULL PRIMARY KEY,
		name varchar(255) NOT NULL
	)`
	testutils.RunSQL(t, table)
	cfg, err := mysql.ParseDSN(testutils.DSN())
	assert.NoError(t, err)

	m, err := NewRunner(&Migration{
		Host:     cfg.Addr,
		Username: cfg.User,
		Password: cfg.Passwd,
		Database: cfg.DBName,
		Threads:  2,
		Table:    "remainingtbl",
		Alter:    "ENGINE=InnoDB",
	})
	assert.NoError(t, err)                // everything is specified.
	assert.NoError(t, m.Run(t.Context())) // it's an accepted type.
	assert.NoError(t, m.Close())

	// Now we should have a _remainingtbl_old table and a remainingtbl table
	// but no _remainingtbl_new table or _remainingtbl_chkpnt table.
	db, err := dbconn.New(testutils.DSN(), dbconn.NewDBConfig())
	assert.NoError(t, err)
	defer db.Close()
	stmt := `SELECT GROUP_CONCAT(table_name) FROM information_schema.tables where table_schema='test' and table_name LIKE '%remainingtbl%' ORDER BY table_name;`
	var tables string
	assert.NoError(t, db.QueryRow(stmt).Scan(&tables))
	assert.Equal(t, "remainingtbl", tables)
}

func TestDropColumn(t *testing.T) {
	t.Parallel()
	testutils.RunSQL(t, `DROP TABLE IF EXISTS dropcol, _dropcol_new`)
	table := `CREATE TABLE dropcol (
		id int(11) NOT NULL AUTO_INCREMENT,
		a varchar(255) NOT NULL,
		b varchar(255) NOT NULL,
		c varchar(255) NOT NULL,
		PRIMARY KEY (id)
	)`
	testutils.RunSQL(t, table)
	testutils.RunSQL(t, `insert into dropcol (id, a,b,c) values (1, 'a', 'b', 'c')`)

	cfg, err := mysql.ParseDSN(testutils.DSN())
	assert.NoError(t, err)

	m, err := NewRunner(&Migration{
		Host:     cfg.Addr,
		Username: cfg.User,
		Password: cfg.Passwd,
		Database: cfg.DBName,
		Threads:  2,
		Table:    "dropcol",
		Alter:    "DROP COLUMN b, ENGINE=InnoDB", // need both to ensure it is not instant!
	})
	assert.NoError(t, err)
	assert.NoError(t, m.Run(t.Context()))

	assert.False(t, m.usedInstantDDL) // need to ensure it uses full process.
	assert.NoError(t, m.Close())
}

func TestDefaultPort(t *testing.T) {
	t.Parallel()
	m, err := NewRunner(&Migration{
		Host:     "localhost",
		Username: "root",
		Password: "mypassword",
		Database: "test",
		Threads:  2,
		Table:    "t1",
		Alter:    "DROP COLUMN b, ENGINE=InnoDB",
	})
	assert.NoError(t, err)
	assert.Equal(t, "localhost:3306", m.migration.Host)
	m.SetLogger(logrus.New())
}

func TestNullToNotNull(t *testing.T) {
	t.Parallel()
	testutils.RunSQL(t, `DROP TABLE IF EXISTS autodatetime`)
	table := `CREATE TABLE autodatetime (
		id INT NOT NULL AUTO_INCREMENT,
		created_at DATETIME(3) NULL,
		PRIMARY KEY (id)
	)`
	testutils.RunSQL(t, table)
	testutils.RunSQL(t, `INSERT INTO autodatetime (created_at) VALUES (NULL)`)
	cfg, err := mysql.ParseDSN(testutils.DSN())
	assert.NoError(t, err)

	m, err := NewRunner(&Migration{
		Host:     cfg.Addr,
		Username: cfg.User,
		Password: cfg.Passwd,
		Database: cfg.DBName,
		Threads:  2,
		Table:    "autodatetime",
		Alter:    "modify column created_at datetime(3) not null default current_timestamp(3)",
	})
	assert.NoError(t, err)
	err = m.Run(t.Context())
	assert.Error(t, err)
	assert.ErrorContains(t, err, "Column 'created_at' cannot be null")
	assert.NoError(t, m.Close())
}

func TestChunkerPrefetching(t *testing.T) {
	t.Parallel()
	testutils.RunSQL(t, `DROP TABLE IF EXISTS prefetchtest`)
	table := `CREATE TABLE prefetchtest (
		id BIGINT NOT NULL AUTO_INCREMENT,
		created_at DATETIME(3) NULL,
		PRIMARY KEY (id)
	)`
	testutils.RunSQL(t, table)
	// insert about 11K rows.
	testutils.RunSQL(t, `INSERT INTO prefetchtest (created_at) VALUES (NULL)`)
	testutils.RunSQL(t, `INSERT INTO prefetchtest (created_at) SELECT NULL FROM prefetchtest a JOIN prefetchtest b JOIN prefetchtest c`)
	testutils.RunSQL(t, `INSERT INTO prefetchtest (created_at) SELECT NULL FROM prefetchtest a JOIN prefetchtest b JOIN prefetchtest c`)
	testutils.RunSQL(t, `INSERT INTO prefetchtest (created_at) SELECT NULL FROM prefetchtest a JOIN prefetchtest b JOIN prefetchtest c`)
	testutils.RunSQL(t, `INSERT INTO prefetchtest (created_at) SELECT NULL FROM prefetchtest a JOIN prefetchtest b LIMIT 10000`)

	// the max id should be able 11040
	// lets insert one far off ID: 300B
	// and then continue inserting at greater than the max dynamic chunk size.
	testutils.RunSQL(t, `INSERT INTO prefetchtest (id, created_at) VALUES (300000000000, NULL)`)
	testutils.RunSQL(t, `INSERT INTO prefetchtest (created_at) SELECT NULL FROM prefetchtest a JOIN prefetchtest b LIMIT 300000`)

	// and then another big gap
	// and then continue inserting at greater than the max dynamic chunk size.
	testutils.RunSQL(t, `INSERT INTO prefetchtest (id, created_at) VALUES (600000000000, NULL)`)
	testutils.RunSQL(t, `INSERT INTO prefetchtest (created_at) SELECT NULL FROM prefetchtest a JOIN prefetchtest b LIMIT 300000`)
	// and then one final value which is way out there.
	testutils.RunSQL(t, `INSERT INTO prefetchtest (id, created_at) VALUES (900000000000, NULL)`)

	cfg, err := mysql.ParseDSN(testutils.DSN())
	assert.NoError(t, err)

	m, err := NewRunner(&Migration{
		Host:     cfg.Addr,
		Username: cfg.User,
		Password: cfg.Passwd,
		Database: cfg.DBName,
		Threads:  2,
		Table:    "prefetchtest",
		Alter:    "engine=innodb",
	})
	assert.NoError(t, err)
	err = m.Run(t.Context())
	assert.NoError(t, err)
	assert.NoError(t, m.Close())
}

func TestTpConversion(t *testing.T) {
	testutils.RunSQL(t, "DROP TABLE IF EXISTS tpconvert")
	testutils.RunSQL(t, `CREATE TABLE tpconvert (
	id bigint NOT NULL AUTO_INCREMENT primary key,
	created_at timestamp NOT NULL DEFAULT CURRENT_TIMESTAMP,
	updated_at timestamp NOT NULL DEFAULT CURRENT_TIMESTAMP ON UPDATE CURRENT_TIMESTAMP,
	issued_at timestamp NULL DEFAULT NULL,
	activated_at timestamp NULL DEFAULT NULL,
	deactivated_at timestamp NULL DEFAULT NULL,
	intasstring varchar(255) NULL DEFAULT NULL,
	floatcol FLOAT NULL DEFAULT NULL
	)`)
	testutils.RunSQL(t, `INSERT INTO tpconvert (created_at, updated_at, issued_at, activated_at, deactivated_at, intasstring, floatcol) VALUES
	('2023-05-18 09:28:46', '2023-05-18 09:33:27', '2023-05-18 09:28:45', '2023-05-18 09:28:45', NULL, '0001', 9.3),
	('2023-05-18 09:34:38', '2023-05-24 07:38:25', '2023-05-18 09:34:37', '2023-05-18 09:34:37', '2023-05-24 07:38:25', '10', 9.3),
	('2023-05-24 07:34:36', '2023-05-24 07:34:36', '2023-05-24 07:34:35', NULL, null, '01234', 9.3),
	('2023-05-24 07:41:05', '2023-05-25 06:15:37', '2023-05-24 07:41:04', '2023-05-24 07:41:04', '2023-05-25 06:15:37', '10', 2.2),
	('2023-05-25 06:17:30', '2023-05-25 06:17:30', '2023-05-25 06:17:29', '2023-05-25 06:17:29', NULL, '10', 9.3),
	('2023-05-25 06:18:33', '2023-05-25 06:41:13', '2023-05-25 06:18:32', '2023-05-25 06:18:32', '2023-05-25 06:41:13', '10', 1.1),
	('2023-05-25 06:24:23', '2023-05-25 06:24:23', '2023-05-25 06:24:22', NULL, null, '10', 9.3),
	('2023-05-25 06:41:35', '2023-05-28 23:45:09', '2023-05-25 06:41:34', '2023-05-25 06:41:34', '2023-05-28 23:45:09', '10', 9.3),
	('2023-05-25 06:44:41', '2023-05-28 23:45:03', '2023-05-25 06:44:40', '2023-05-25 06:46:48', '2023-05-28 23:45:03', '10', 9.3),
	('2023-05-26 06:24:24', '2023-05-28 23:45:01', '2023-05-26 06:24:23', '2023-05-26 06:24:42', '2023-05-28 23:45:01', '10', 9.3),
	('2023-05-28 23:46:07', '2023-05-29 00:57:55', '2023-05-28 23:46:05', '2023-05-28 23:46:05', NULL, '10', 9.3),
	('2023-05-28 23:53:34', '2023-05-29 00:57:56', '2023-05-28 23:53:33', '2023-05-28 23:58:09', NULL, '10', 9.3);`)

	cfg, err := mysql.ParseDSN(testutils.DSN())
	assert.NoError(t, err)

	m, err := NewRunner(&Migration{
		Host:     cfg.Addr,
		Username: cfg.User,
		Password: cfg.Passwd,
		Database: cfg.DBName,
		Threads:  2,
		Table:    "tpconvert",
		Alter: `MODIFY COLUMN created_at TIMESTAMP(6) NOT NULL DEFAULT CURRENT_TIMESTAMP(6),
		MODIFY COLUMN updated_at TIMESTAMP(6) NOT NULL DEFAULT CURRENT_TIMESTAMP(6) ON UPDATE CURRENT_TIMESTAMP(6),
		MODIFY COLUMN issued_at TIMESTAMP(6) NULL,
		MODIFY COLUMN activated_at TIMESTAMP(6) NULL,
		MODIFY COLUMN deactivated_at TIMESTAMP(6) NULL,
		MODIFY COLUMN intasstring INT NULL DEFAULT NULL
		`,
	})
	assert.NoError(t, err)
	err = m.Run(t.Context())
	assert.NoError(t, err)
	assert.NoError(t, m.Close())
}

func TestResumeFromCheckpointE2E(t *testing.T) {
	t.Parallel()
	testutils.RunSQL(t, `DROP TABLE IF EXISTS chkpresumetest, _chkpresumetest_old, _chkpresumetest_chkpnt`)
	table := `CREATE TABLE chkpresumetest (
		id int(11) NOT NULL AUTO_INCREMENT,
		pad varbinary(1024) NOT NULL,
		PRIMARY KEY (id)
	)`
	testutils.RunSQL(t, table)
	migration := &Migration{}
	cfg, err := mysql.ParseDSN(testutils.DSN())
	assert.NoError(t, err)

	// Insert dummy data.
	testutils.RunSQL(t, "INSERT INTO chkpresumetest (pad) SELECT RANDOM_BYTES(1024) FROM dual")
	testutils.RunSQL(t, "INSERT INTO chkpresumetest (pad) SELECT RANDOM_BYTES(1024) FROM chkpresumetest a, chkpresumetest b, chkpresumetest c LIMIT 100000")
	testutils.RunSQL(t, "INSERT INTO chkpresumetest (pad) SELECT RANDOM_BYTES(1024) FROM chkpresumetest a, chkpresumetest b, chkpresumetest c LIMIT 100000")
	testutils.RunSQL(t, "INSERT INTO chkpresumetest (pad) SELECT RANDOM_BYTES(1024) FROM chkpresumetest a, chkpresumetest b, chkpresumetest c LIMIT 100000")
	testutils.RunSQL(t, "INSERT INTO chkpresumetest (pad) SELECT RANDOM_BYTES(1024) FROM chkpresumetest a, chkpresumetest b, chkpresumetest c LIMIT 100000")
	alterSQL := "ADD INDEX(pad);"
	// use as slow as possible here: we want the copy to be still running
	// when we kill it once we have a checkpoint saved.
	migration.Host = cfg.Addr
	migration.Username = cfg.User
	migration.Password = cfg.Passwd
	migration.Database = cfg.DBName
	migration.Threads = 1
	migration.Table = "chkpresumetest"
	migration.Alter = alterSQL
	migration.TargetChunkTime = 100 * time.Millisecond

	runner, err := NewRunner(migration)
	assert.NoError(t, err)

	go func() {
		err := runner.Run(t.Context())
		assert.Error(t, err) // it gets interrupted as soon as there is a checkpoint saved.
	}()

	// wait until a checkpoint is saved (which means copy is in progress)
	db, err := dbconn.New(testutils.DSN(), dbconn.NewDBConfig())
	assert.NoError(t, err)
	defer db.Close()
	for {
		var rowCount int
		err = db.QueryRow(`SELECT count(*) from _chkpresumetest_chkpnt`).Scan(&rowCount)
		if err != nil {
			continue // table does not exist yet
		}
		if rowCount > 0 {
			break
		}
	}
	// Between cancelFunc() and Close() every resource is freed.
	runner.cancelFunc()
	assert.NoError(t, runner.Close())

	// Insert some more dummy data
	testutils.RunSQL(t, "INSERT INTO chkpresumetest (pad) SELECT RANDOM_BYTES(1024) FROM chkpresumetest LIMIT 1000")
	// Start a new migration with the same parameters.
	// Let it complete.
	newmigration := &Migration{}
	newmigration.Host = cfg.Addr
	newmigration.Username = cfg.User
	newmigration.Password = cfg.Passwd
	newmigration.Database = cfg.DBName
	newmigration.Threads = 4
	newmigration.Table = "chkpresumetest"
	newmigration.Alter = alterSQL
	newmigration.TargetChunkTime = 5 * time.Second

	m, err := NewRunner(newmigration)
	assert.NoError(t, err)
	assert.NotNil(t, m)

	err = m.Run(t.Context())
	assert.NoError(t, err)
	assert.True(t, m.usedResumeFromCheckpoint)
	assert.NoError(t, m.Close())
}

func TestResumeFromCheckpointE2ECompositeVarcharPK(t *testing.T) {
	t.Parallel()
	testutils.RunSQL(t, `DROP TABLE IF EXISTS compositevarcharpk, _compositevarcharpk_chkpnt`)
	testutils.RunSQL(t, `CREATE TABLE compositevarcharpk (
  token varchar(128) NOT NULL,
  version varchar(255) NOT NULL,
  state varchar(255) NOT NULL,
  source varchar(128) NOT NULL,
  created_at datetime(3) NOT NULL,
  updated_at datetime(3) NOT NULL,
  PRIMARY KEY (token,version)
	);`)
	testutils.RunSQL(t, `INSERT INTO compositevarcharpk VALUES
 (HEX(RANDOM_BYTES(60)), '1', 'active', 'test', NOW(3), NOW(3))`)
	testutils.RunSQL(t, `INSERT INTO compositevarcharpk SELECT
 HEX(RANDOM_BYTES(60)), '1', 'active', 'test', NOW(3), NOW(3)
FROM compositevarcharpk a JOIN compositevarcharpk b JOIN compositevarcharpk c LIMIT 10000`)
	testutils.RunSQL(t, `INSERT INTO compositevarcharpk SELECT
 HEX(RANDOM_BYTES(60)), '1', 'active', 'test', NOW(3), NOW(3)
FROM compositevarcharpk a JOIN compositevarcharpk b JOIN compositevarcharpk c LIMIT 10000`)
	testutils.RunSQL(t, `INSERT INTO compositevarcharpk SELECT
 HEX(RANDOM_BYTES(60)), '1', 'active', 'test', NOW(3), NOW(3)
FROM compositevarcharpk a JOIN compositevarcharpk b JOIN compositevarcharpk c LIMIT 10000`)
	testutils.RunSQL(t, `INSERT INTO compositevarcharpk SELECT
 HEX(RANDOM_BYTES(60)), '1', 'active', 'test', NOW(3), NOW(3)
FROM compositevarcharpk a JOIN compositevarcharpk b JOIN compositevarcharpk c LIMIT 10000`)
	testutils.RunSQL(t, `INSERT INTO compositevarcharpk SELECT
 a.token, '2', 'active', 'test', NOW(3), NOW(3)
FROM compositevarcharpk a WHERE version='1'`)

	cfg, err := mysql.ParseDSN(testutils.DSN())
	assert.NoError(t, err)
	migration := &Migration{
		Host:            cfg.Addr,
		Username:        cfg.User,
		Password:        cfg.Passwd,
		Database:        cfg.DBName,
		Threads:         1,
		Table:           "compositevarcharpk",
		Alter:           "ENGINE=InnoDB",
		TargetChunkTime: 100 * time.Millisecond,
	}
	runner, err := NewRunner(migration)
	assert.NoError(t, err)
	ctx, cancel := context.WithCancel(t.Context())
	go func() {
		err := runner.Run(ctx)
		assert.Error(t, err) // it gets interrupted as soon as there is a checkpoint saved.
	}()

	// wait until a checkpoint is saved (which means copy is in progress)
	db, err := dbconn.New(testutils.DSN(), dbconn.NewDBConfig())
	assert.NoError(t, err)
	defer db.Close()
	for {
		var rowCount int
		err = db.QueryRow(`SELECT count(*) from _compositevarcharpk_chkpnt`).Scan(&rowCount)
		if err != nil {
			continue // table does not exist yet
		}
		if rowCount > 0 {
			break
		}
	}
	// Between cancel and Close() every resource is freed.
	cancel()
	assert.NoError(t, runner.Close())

	newmigration := &Migration{
		Host:            cfg.Addr,
		Username:        cfg.User,
		Password:        cfg.Passwd,
		Database:        cfg.DBName,
		Threads:         2,
		Table:           "compositevarcharpk",
		Alter:           "ENGINE=InnoDB",
		TargetChunkTime: 5 * time.Second,
	}
	m2, err := NewRunner(newmigration)
	assert.NoError(t, err)
	assert.NotNil(t, m2)

	err = m2.Run(t.Context())
	assert.NoError(t, err)
	assert.True(t, m2.usedResumeFromCheckpoint)
	assert.NoError(t, m2.Close())
}

func TestResumeFromCheckpointStrict(t *testing.T) {
	t.Parallel()
	testutils.RunSQL(t, `DROP TABLE IF EXISTS resumestricttest, _resumestricttest_old, _resumestricttest_chkpnt`)
	table := `CREATE TABLE resumestricttest (
		id int(11) NOT NULL AUTO_INCREMENT,
		pad varbinary(1024) NOT NULL,
		PRIMARY KEY (id)
	)`
	testutils.RunSQL(t, table)

	// Insert dummy data.
	testutils.RunSQL(t, "INSERT INTO resumestricttest (pad) SELECT RANDOM_BYTES(1024) FROM dual")
	testutils.RunSQL(t, "INSERT INTO resumestricttest (pad) SELECT RANDOM_BYTES(1024) FROM resumestricttest a, resumestricttest b, resumestricttest c LIMIT 100000")
	testutils.RunSQL(t, "INSERT INTO resumestricttest (pad) SELECT RANDOM_BYTES(1024) FROM resumestricttest a, resumestricttest b, resumestricttest c LIMIT 100000")
	testutils.RunSQL(t, "INSERT INTO resumestricttest (pad) SELECT RANDOM_BYTES(1024) FROM resumestricttest a, resumestricttest b, resumestricttest c LIMIT 100000")
	testutils.RunSQL(t, "INSERT INTO resumestricttest (pad) SELECT RANDOM_BYTES(1024) FROM resumestricttest a, resumestricttest b, resumestricttest c LIMIT 100000")

	cfg, err := mysql.ParseDSN(testutils.DSN())
	assert.NoError(t, err)

	alterSQL := "ADD INDEX(pad);"

	migration := &Migration{
		Host:            cfg.Addr,
		Username:        cfg.User,
		Password:        cfg.Passwd,
		Database:        cfg.DBName,
		Threads:         1,
		Table:           "resumestricttest",
		Alter:           alterSQL,
		TargetChunkTime: 100 * time.Millisecond,
		Strict:          true,
	}

	// Kick off a migration with --strict enabled and let it run until the first checkpoint is available

	ctx, cancel := context.WithCancel(t.Context())

	runner, err := NewRunner(migration)
	assert.NoError(t, err)

	go func() {
		err := runner.Run(ctx)
		assert.Error(t, err) // it gets interrupted as soon as there is a checkpoint saved.
	}()

	// wait until a checkpoint is saved (which means copy is in progress)
	db, err := dbconn.New(testutils.DSN(), dbconn.NewDBConfig())
	assert.NoError(t, err)
	defer db.Close()
	for {
		var rowCount int
		err = db.QueryRow(`SELECT count(*) from _resumestricttest_chkpnt`).Scan(&rowCount)
		if err != nil {
			continue // table does not exist yet
		}
		if rowCount > 0 {
			break
		}
	}
	// Between cancel and Close() every resource is freed.
	cancel()
	assert.NoError(t, runner.Close())

	// Insert some more dummy data
	testutils.RunSQL(t, "INSERT INTO resumestricttest (pad) SELECT RANDOM_BYTES(1024) FROM resumestricttest LIMIT 1000")

	// Start a _different_ migration on the same table. We don't expect this to work when --strict is enabled
	// since the --alter doesn't match what is recorded in the checkpoint table

	migrationB := &Migration{
		Host:            migration.Host,
		Username:        migration.Username,
		Password:        migration.Password,
		Database:        migration.Database,
		Threads:         migration.Threads,
		Table:           migration.Table,
		Alter:           "ENGINE=INNODB",
		TargetChunkTime: migration.TargetChunkTime,
		Strict:          migration.Strict,
	}

	runner, err = NewRunner(migrationB)
	assert.NoError(t, err)

	err = runner.Run(t.Context())
	assert.Error(t, err)
	assert.ErrorIs(t, err, status.ErrMismatchedAlter)

	assert.NoError(t, runner.Close())

	// We should be able to force the migration to run even though there's a mismatched --alter
	// by disabling --strict

	migrationB.Strict = false
	migrationB.Threads = 4    // to make the test run faster
	migrationB.Statement = "" // reset for validation

	runner, err = NewRunner(migrationB)
	assert.NoError(t, err)

	err = runner.Run(t.Context())
	assert.NoError(t, err)
	assert.False(t, runner.usedResumeFromCheckpoint)

	assert.NoError(t, runner.Close())
}

// TestE2ERogueValues tests that PRIMARY KEY
// values that contain single quotes are escaped correctly
// by the repl feed applier, the copier and checksum.
func TestE2ERogueValues(t *testing.T) {
	// table cointains a reserved word too.
	tbl := "CREATE TABLE e2erogue ( `datetime` varbinary(40) NOT NULL,`col2` int NOT NULL  default 0, primary key (`datetime`, `col2`))"
	cfg, err := mysql.ParseDSN(testutils.DSN())
	assert.NoError(t, err)

	testutils.RunSQL(t, `DROP TABLE IF EXISTS e2erogue, _e2erogue_new`)
	testutils.RunSQL(t, tbl)
	testutils.RunSQL(t, `insert into e2erogue values ("1 \". ",1),("2 \". ",1),("3 \". ",1),("4 \". ",1),("5 \". ",1),("6 \". ",1),("7 \". ",1),("8 \". ",1),("9 \". ",1),("10 \". ",1),("11 \". ",1),("12 \". ",1),("13 \". ",1),("14 \". ",1),("15 \". ",1),("16 \". ",1),
	("17 \". ",1),("18 \". ",1),("19 \". ",1),("'20 \". ",1),("21 \". ",1),("22 \". ",1),("23 \". ",1),("24 \". ",1),("25 \". ",1),("26 \". ",1),("27 \". ",1),("28 \". ",1),("29 \". ",1),("30 \". ",1),("31 \". ",1),
	("32 \". ",1),("33 \". ",1),("34 \". ",1),("35 \". ",1),("3'6 \". ",1),("37 \". ",1),("38 \". ",1),("39 \". ",1),("40 \". ",1),("41 \". ",1),("42 \". ",1),("43 \". ",1),("44 \". ",1),("45 \". ",1),("46 \". ",1),
	("47 \". ",1),("48 \". ",1),("49 \". ",1),("50 \". ",1),("51 \". ",1),("52 \". ",1),("53 \". ",1),("54 \". ",1),("55 \". ",1),("56 \". ",1),("57 \". ",1),("58 \". ",1),("59 \". ",1),("60 \". ",1),("61 \". ",1),
	("62 \". ",1),("63 \". ",1),("64 \". ",1),("65 \". ",1),("66 \". ",1),("67 \". ",1),("68 \". ",1),("69 \". ",1),("70 \". ",1),("71 \". ",1),("72 \". ",1),("73 \". ",1),("74 \". ",1),("75 \". ",1),("76 \". ",1),
	("77 \". ",1),("78 \". ",1),("79 \". ",1),("80 \". ",1),("81 \". ",1),("82 \". ",1),("83 \". ",1),("84 \". ",1),("85 \". ",1),("86 \". ",1),("87 \". ",1),("88 \". ",1),("89 \". ",1),("90 \". ",1),("91 \". ",1),
	("92 \". ",1),("93 \". ",1),("94 \". ",1),("95 \". ",1),("96 \". ",1),("97 \". ",1),("98 \". ",1),("99 \". ",1),("100 \". ",1),("10\"1 \". ",1),("102 \". ",1),("103 \". ",1),("104 \". ",1),("105 \". ",1),
	("106 \". ",1),("107 \". ",1),("108 \". ",1),("109 \". ",1),("110 \". ",1),("111 \". ",1),("112 \". ",1),("113 \". ",1),("114 \". ",1),("115 \". ",1),("116 \". ",1),("117 \". ",1),("118 \". ",1),
	("119 \". ",1),("120 \". ",1),("121 \". ",1),("122 \". ",1),("123 \". ",1),("124 \". ",1),("125 \". ",1),("126 \". ",1),("127 \". ",1),("128 \". ",1),("129 \". ",1),("130 \". ",1),("131 \". ",1),("132 \". ",1),
	("133 \". ",1),("134 \". ",1),("135 \". ",1),("136 \". ",1),("137 \". ",1),("138 \". ",1),("139 \". ",1),("140 \". ",1),("141 \". ",1),("142 \". ",1),("143 \". ",1),("144 \". ",1),("145 \". ",1),("146 \". ",1),
	("147 \". ",1),("148 \". ",1),("149 \". ",1),("150 \". ",1),("151 \". ",1),("152 \". ",1),("153 \". ",1),("154 \". ",1),("155 \". ",1),("156 \". ",1),("157 \". ",1),("158 \". ",1),("159 \". ",1),("160 \". ",1),
	("161 \". ",1),("162 \". ",1),("163 \". ",1),("164 \". ",1),("165 \". ",1),("166 \". ",1),("167 \". ",1),("168 \". ",1),("169 \". ",1),("170 \". ",1),("171 \". ",1),("172 \". ",1),("173 \". ",1),("174 \". ",1),
	("175 \". ",1),("176 \". ",1),("177 \". ",1),("178 \". ",1),("179 \". ",1),("180 \". ",1),("181 \". ",1),("182 \". ",1),("183 \". ",1),("184 \". ",1),("185 \". ",1),("186 \". ",1),("187 \". ",1),("188 \". ",1),
	("189 \". ",1),("190 \". ",1),("191 \". ",1),("192 \". ",1),("193 \". ",1),("194 \". ",1),("195 \". ",1),("196 \". ",1),("197 \". ",1),("198 \". ",1),("199 \". ",1),("200 \". ",1),("201 \". ",1),("202 \". ",1),
	("203 \". ",1),("204 \". ",1),("205 \". ",1),("206 \". ",1),("207 \". ",1),("208 \". ",1),("209 \". ",1),("210 \". ",1),("211 \". ",1),("212 \". ",1),("213 \". ",1),("214 \". ",1),("215 \". ",1),("216 \". ",1),
	("217 \". ",1),("218 \". ",1),("219 \". ",1),("220 \". ",1),("221 \". ",1),("222 \". ",1),("223 \". ",1),("224 \". ",1),("225 \". ",1),("226 \". ",1),("227 \". ",1),("228 \". ",1),("229 \". ",1),("230 \". ",1),
	("231 \". ",1),("232 \". ",1),("233 \". ",1),("234 \". ",1),("235 \". ",1),("236 \". ",1),("237 \". ",1),("238 \". ",1),("239 \". ",1),("240 \". ",1),("241 \". ",1),("242 \". ",1),("243 \". ",1),("244 \". ",1),
	("245 \". ",1),("246 \". ",1),("247 \". ",1),("248 \". ",1),("249 \". ",1),("250 \". ",1),("251 \". ",1),("252 \". ",1),("253 \". ",1),("254 \". ",1),("255 \". ",1),("256 \". ",1),("257 \". ",1),("258 \". ",1),
	("259 \". ",1),("260 \". ",1),("261 \". ",1),("262 \". ",1),("263 \". ",1),("264 \". ",1),("265 \". ",1),("266 \". ",1),("267 \". ",1),("268 \". ",1),("269 \". ",1),("270 \". ",1),("271 \". ",1),("272 \". ",1),
	("273 \". ",1),("274 \". ",1),("275 \". ",1),("276 \". ",1),("277 \". ",1),("278 \". ",1),("279 \". ",1),("280 \". ",1),("281 \". ",1),("282 \". ",1),("283 \". ",1),("284 \". ",1),("285 \". ",1),("286 \". ",1),
	("287 \". ",1),("288 \". ",1),("289 \". ",1),("290 \". ",1),("291 \". ",1),("292 \". ",1),("293 \". ",1),("294 \". ",1),("295 \". ",1),("296 \". ",1),("297 \". ",1),("298 \". ",1),("299 \". ",1),("300 \". ",1),
	("301 \". ",1),("302 \". ",1),("303 \". ",1),("304 \". ",1),("305 \". ",1),("306 \". ",1),("307 \". ",1),("308 \". ",1),("309 \". ",1),("310 \". ",1),("311 \". ",1),("312 \". ",1),("313 \". ",1),("314 \". ",1),
	("315 \". ",1),("316 \". ",1),("317 \". ",1),("318 \". ",1),("319 \". ",1),("320 \". ",1),("321 \". ",1),("322 \". ",1),("323 \". ",1),("324 \". ",1),("325 \". ",1),("326 \". ",1),("327 \". ",1),("328 \". ",1),
	("329 \". ",1),("330 \". ",1),("331 \". ",1),("332 \". ",1),("333 \". ",1),("334 \". ",1),("335 \". ",1),("336 \". ",1),("337 \". ",1),("338 \". ",1),("339 \". ",1),("340 \". ",1),("341 \". ",1),("342 \". ",1),
	("343 \". ",1),("344 \". ",1),("345 \". ",1),("346 \". ",1),("347 \". ",1),("348 \". ",1),("349 \". ",1),("350 \". ",1),("351 \". ",1),("352 \". ",1),("353 \". ",1),("354 \". ",1),("355 \". ",1),("356 \". ",1),
	("357 \". ",1),("358 \". ",1),("359 \". ",1),("360 \". ",1),("361 \". ",1),("362 \". ",1),("363 \". ",1),("364 \". ",1),("365 \". ",1),("366 \". ",1),("367 \". ",1),("368 \". ",1),("369 \". ",1),("370 \". ",1),
	("371 \". ",1),("372 \". ",1),("373 \". ",1),("374 \". ",1),("375 \". ",1),("376 \". ",1),("377 \". ",1),("378 \". ",1),("379 \". ",1),("380 \". ",1),("381 \". ",1),("382 \". ",1),("383 \". ",1),("384 \". ",1),
	("385 \". ",1),("386 \". ",1),("387 \". ",1),("388 \". ",1),("389 \". ",1),("390 \". ",1),("391 \". ",1),("392 \". ",1),("393 \". ",1),("394 \". ",1),("395 \". ",1),("396 \". ",1),("397 \". ",1),("398 \". ",1),
	("399 \". ",1),("400 \". ",1),("401 \". ",1),("402 \". ",1),("403 \". ",1),("404 \". ",1),("405 \". ",1),("406 \". ",1),("407 \". ",1),("408 \". ",1),("409 \". ",1),("410 \". ",1),("411 \". ",1),("412 \". ",1),
	("413 \". ",1),("414 \". ",1),("415 \". ",1),("416 \". ",1),("417 \". ",1),("418 \". ",1),("419 \". ",1),("420 \". ",1),("421 \". ",1),("422 \". ",1),("423 \". ",1),("424 \". ",1),("425 \". ",1),("426 \". ",1),
	("427 \". ",1),("428 \". ",1),("429 \". ",1),("430 \". ",1),("431 \". ",1),("432 \". ",1),("433 \". ",1),("434 \". ",1),("435 \". ",1),("436 \". ",1),("437 \". ",1),("438 \". ",1),("439 \". ",1),("440 \". ",1),
	("441 \". ",1),("442 \". ",1),("443 \". ",1),("444 \". ",1),("445 \". ",1),("446 \". ",1),("447 \". ",1),("448 \". ",1),("449 \". ",1),("450 \". ",1),("451 \". ",1),("452 \". ",1),("453 \". ",1),("454 \". ",1),
	("455 \". ",1),("456 \". ",1),("457 \". ",1),("458 \". ",1),("459 \". ",1),("460 \". ",1),("461 \". ",1),("462 \". ",1),("463 \". ",1),("464 \". ",1),("465 \". ",1),("466 \". ",1),("467 \". ",1),("468 \". ",1),
	("469 \". ",1),("470 \". ",1),("471 \". ",1),("472 \". ",1),("473 \". ",1),("474 \". ",1),("475 \". ",1),("476 \". ",1),("477 \". ",1),("478 \". ",1),("479 \". ",1),("480 \". ",1),("481 \". ",1),("482 \". ",1),
	("483 \". ",1),("484 \". ",1),("485 \". ",1),("486 \". ",1),("487 \". ",1),("488 \". ",1),("489 \". ",1),("490 \". ",1),("491 \". ",1),("492 \". ",1),("493 \". ",1),("494 \". ",1),("495 \". ",1),("496 \". ",1),
	("497 \". ",1),("498 \". ",1),("499 \". ",1),("500 \". ",1),("501 \". ",1),("502 \". ",1),("503 \". ",1),("504 \". ",1),("505 \". ",1),("506 \". ",1),("507 \". ",1),("508 \". ",1),("509 \". ",1),("510 \". ",1),
	("511 \". ",1),("512 \". ",1),("513 \". ",1),("514 \". ",1),("515 \". ",1),("516 \". ",1),("517 \". ",1),("518 \". ",1),("519 \". ",1),("520 \". ",1),("521 \". ",1),("522 \". ",1),("523 \". ",1),("524 \". ",1),
	("525 \". ",1),("526 \". ",1),("527 \". ",1),("528 \". ",1),("529 \". ",1),("530 \". ",1),("531 \". ",1),("532 \". ",1),("533 \". ",1),("534 \". ",1),("535 \". ",1),("536 \". ",1),("537 \". ",1),("538 \". ",1),
	("539 \". ",1),("540 \". ",1),("541 \". ",1),("542 \". ",1),("543 \". ",1),("544 \". ",1),("545 \". ",1),("546 \". ",1),("547 \". ",1),("548 \". ",1),("549 \". ",1),("550 \". ",1),("551 \". ",1),("552 \". ",1),
	("553 \". ",1),("554 \". ",1),("555 \". ",1),("556 \". ",1),("557 \". ",1),("558 \". ",1),("559 \". ",1),("560 \". ",1),("561 \". ",1),("562 \". ",1),("563 \". ",1),("564 \". ",1),("565 \". ",1),("566 \". ",1),
	("567 \". ",1),("568 \". ",1),("569 \". ",1),("570 \". ",1),("571 \". ",1),("572 \". ",1),("573 \". ",1),("574 \". ",1),("575 \". ",1),("576 \". ",1),("577 \". ",1),("578 \". ",1),("579 \". ",1),("580 \". ",1),
	("581 \". ",1),("582 \". ",1),("583 \". ",1),("584 \". ",1),("585 \". ",1),("586 \". ",1),("587 \". ",1),("588 \". ",1),("589 \". ",1),("590 \". ",1),("591 \". ",1),("592 \". ",1),("593 \". ",1),("594 \". ",1),
	("595 \". ",1),("596 \". ",1),("597 \". ",1),("598 \". ",1),("599 \". ",1),("600 \". ",1),("601 \". ",1),("602 \". ",1),("603 \". ",1),("604 \". ",1),("605 \". ",1),("606 \". ",1),("607 \". ",1),("608 \". ",1),
	("609 \". ",1),("610 \". ",1),("611 \". ",1),("612 \". ",1),("613 \". ",1),("614 \". ",1),("615 \". ",1),("616 \". ",1),("617 \". ",1),("618 \". ",1),("619 \". ",1),("620 \". ",1),("621 \". ",1),("622 \". ",1),
	("623 \". ",1),("624 \". ",1),("625 \". ",1),("626 \". ",1),("627 \". ",1),("628 \". ",1),("629 \". ",1),("630 \". ",1),("631 \". ",1),("632 \". ",1),("633 \". ",1),("634 \". ",1),("635 \". ",1),("636 \". ",1),
	("637 \". ",1),("638 \". ",1),("639 \". ",1),("640 \". ",1),("641 \". ",1),("642 \". ",1),("643 \". ",1),("644 \". ",1),("645 \". ",1),("646 \". ",1),("647 \". ",1),("648 \". ",1),("649 \". ",1),("650 \". ",1),
	("651 \". ",1),("652 \". ",1),("653 \". ",1),("654 \". ",1),("655 \". ",1),("656 \". ",1),("657 \". ",1),("658 \". ",1),("659 \". ",1),("660 \". ",1),("661 \". ",1),("662 \". ",1),("663 \". ",1),("664 \". ",1),
	("665 \". ",1),("666 \". ",1),("667 \". ",1),("668 \". ",1),("669 \". ",1),("670 \". ",1),("671 \". ",1),("672 \". ",1),("673 \". ",1),("674 \". ",1),("675 \". ",1),("676 \". ",1),("677 \". ",1),("678 \". ",1),
	("679 \". ",1),("680 \". ",1),("681 \". ",1),("682 \". ",1),("683 \". ",1),("684 \". ",1),("685 \". ",1),("686 \". ",1),("687 \". ",1),("688 \". ",1),("689 \". ",1),("690 \". ",1),("691 \". ",1),("692 \". ",1),
	("693 \". ",1),("694 \". ",1),("695 \". ",1),("696 \". ",1),("697 \". ",1),("698 \". ",1),("699 \". ",1),("700 \". ",1),("701 \". ",1),("702 \". ",1),("703 \". ",1),("704 \". ",1),("705 \". ",1),("706 \". ",1),
	("707 \". ",1),("708 \". ",1),("709 \". ",1),("710 \". ",1),("711 \". ",1),("712 \". ",1),("713 \". ",1),("714 \". ",1),("715 \". ",1),("716 \". ",1),("717 \". ",1),("718 \". ",1),("719 \". ",1),("720 \". ",1),
	("721 \". ",1),("722 \". ",1),("723 \". ",1),("724 \". ",1),("725 \". ",1),("726 \". ",1),("727 \". ",1),("728 \". ",1),("729 \". ",1),("730 \". ",1),("731 \". ",1),("732 \". ",1),("733 \". ",1),("734 \". ",1),
	("735 \". ",1),("736 \". ",1),("737 \". ",1),("738 \". ",1),("739 \". ",1),("740 \". ",1),("741 \". ",1),("742 \". ",1),("743 \". ",1),("744 \". ",1),("745 \". ",1),("746 \". ",1),("747 \". ",1),("748 \". ",1),
	("749 \". ",1),("750 \". ",1),("751 \". ",1),("752 \". ",1),("753 \". ",1),("754 \". ",1),("755 \". ",1),("756 \". ",1),("757 \". ",1),("758 \". ",1),("759 \". ",1),("760 \". ",1),("761 \". ",1),("762 \". ",1),
	("763 \". ",1),("764 \". ",1),("765 \". ",1),("766 \". ",1),("767 \". ",1),("768 \". ",1),("769 \". ",1),("770 \". ",1),("771 \". ",1),("772 \". ",1),("773 \". ",1),("774 \". ",1),("775 \". ",1),("776 \". ",1),
	("777 \". ",1),("778 \". ",1),("779 \". ",1),("780 \". ",1),("781 \". ",1),("782 \". ",1),("783 \". ",1),("784 \". ",1),("785 \". ",1),("786 \". ",1),("787 \". ",1),("788 \". ",1),("789 \". ",1),("790 \". ",1),
	("791 \". ",1),("792 \". ",1),("793 \". ",1),("794 \". ",1),("795 \". ",1),("796 \". ",1),("797 \". ",1),("798 \". ",1),("799 \". ",1),("800 \". ",1),("801 \". ",1),("802 \". ",1),("803 \". ",1),("804 \". ",1),
	("805 \". ",1),("806 \". ",1),("807 \". ",1),("808 \". ",1),("809 \". ",1),("810 \". ",1),("811 \". ",1),("812 \". ",1),("813 \". ",1),("814 \". ",1),("815 \". ",1),("816 \". ",1),("817 \". ",1),("818 \". ",1),
	("819 \". ",1),("820 \". ",1),("821 \". ",1),("822 \". ",1),("823 \". ",1),("824 \". ",1),("825 \". ",1),("826 \". ",1),("827 \". ",1),("828 \". ",1),("829 \". ",1),("830 \". ",1),("831 \". ",1),("832 \". ",1),
	("833 \". ",1),("834 \". ",1),("835 \". ",1),("836 \". ",1),("837 \". ",1),("838 \". ",1),("839 \". ",1),("840 \". ",1),("841 \". ",1),("842 \". ",1),("843 \". ",1),("844 \". ",1),("845 \". ",1),("846 \". ",1),
	("847 \". ",1),("848 \". ",1),("849 \". ",1),("850 \". ",1),("851 \". ",1),("852 \". ",1),("853 \". ",1),("854 \". ",1),("855 \". ",1),("856 \". ",1),("857 \". ",1),("858 \". ",1),("859 \". ",1),("860 \". ",1),
	("861 \". ",1),("862 \". ",1),("863 \". ",1),("864 \". ",1),("865 \". ",1),("866 \". ",1),("867 \". ",1),("868 \". ",1),("869 \". ",1),("870 \". ",1),("871 \". ",1),("872 \". ",1),("873 \". ",1),("874 \". ",1),
	("875 \". ",1),("876 \". ",1),("877 \". ",1),("878 \". ",1),("879 \". ",1),("880 \". ",1),("881 \". ",1),("882 \". ",1),("883 \". ",1),("884 \". ",1),("885 \". ",1),("886 \". ",1),("887 \". ",1),("888 \". ",1),
	("889 \". ",1),("890 \". ",1),("891 \". ",1),("892 \". ",1),("893 \". ",1),("894 \". ",1),("895 \". ",1),("896 \". ",1),("897 \". ",1),("898 \". ",1),("899 \". ",1),("900 \". ",1),("901 \". ",1),("902 \". ",1),
	("903 \". ",1),("904 \". ",1),("905 \". ",1),("906 \". ",1),("907 \". ",1),("908 \". ",1),("909 \". ",1),("910 \". ",1),("911 \". ",1),("912 \". ",1),("913 \". ",1),("914 \". ",1),("915 \". ",1),("916 \". ",1),
	("917 \". ",1),("918 \". ",1),("919 \". ",1),("920 \". ",1),("921 \". ",1),("922 \". ",1),("923 \". ",1),("924 \". ",1),("925 \". ",1),("926 \". ",1),("927 \". ",1),("928 \". ",1),("929 \". ",1),("930 \". ",1),
	("931 \". ",1),("932 \". ",1),("933 \". ",1),("934 \". ",1),("935 \". ",1),("936 \". ",1),("937 \". ",1),("938 \". ",1),("939 \". ",1),("940 \". ",1),("941 \". ",1),("942 \". ",1),("943 \". ",1),("944 \". ",1),
	("945 \". ",1),("946 \". ",1),("947 \". ",1),("948 \". ",1),("949 \". ",1),("950 \". ",1),("951 \". ",1),("952 \". ",1),("953 \". ",1),("954 \". ",1),("955 \". ",1),("956 \". ",1),("957 \". ",1),("958 \". ",1),
	("959 \". ",1),("960 \". ",1),("961 \". ",1),("962 \". ",1),("963 \". ",1),("964 \". ",1),("965 \". ",1),("966 \". ",1),("967 \". ",1),("968 \". ",1),("969 \". ",1),("970 \". ",1),("971 \". ",1),("972 \". ",1),
	("973 \". ",1),("974 \". ",1),("975 \". ",1),("976 \". ",1),("977 \". ",1),("978 \". ",1),("979 \". ",1),("980 \". ",1),("981 \". ",1),("982 \". ",1),("983 \". ",1),("984 \". ",1),("985 \". ",1),("986 \". ",1),
	("987 \". ",1),("988 \". ",1),("989 \". ",1),("990 \". ",1),("991 \". ",1),("992 \". ",1),("993 \". ",1),("994 \". ",1),("995 \". ",1),("996 \". ",1),("997 \". ",1),("998 \". ",1),("999 \". ",1),("1000 \". ",1),
	("1001 \". ",1),("1002 \". ",1),("1003 \". ",1),("1004 \". ",1),("1005 \". ",1),("1006 \". ",1),("1007 \". ",1),("1008 \". ",1),("1009 \". ",1),("1010 \". ",1),("1011 \". ",1),("1012 \". ",1),
	("1013 \". ",1),("1014 \". ",1),("1015 \". ",1),("1016 \". ",1),("1017 \". ",1),("1018 \". ",1),("1019 \". ",1),("1020 \". ",1),("1021 \". ",1),("1022 \". ",1),("1023 \". ",1),("1024 \". ",1),
	("1025 \". ",1),("1026 \". ",1),("1027 \". ",1),("1028 \". ",1),("1029 \". ",1),("1030 \". ",1),("1031 \". ",1),("1032 \". ",1),("1033 \". ",1),("1034 \". ",1),("1035 \". ",1),("1036 \". ",1),
	("1037 \". ",1),("1038 \". ",1),("1039 \". ",1),("1040 \". ",1),("1041 \". ",1),("1042 \". ",1),("1043 \". ",1),("1044 \". ",1),("1045 \". ",1),("1046 \". ",1),("1047 \". ",1),("1048 \". ",1),
	("1049 \". ",1),("1050 \". ",1),("1051 \". ",1),("1052 \". ",1),("1053 \". ",1),("1054 \". ",1),("1055 \". ",1),("1056 \". ",1),("1057 \". ",1),("1058 \". ",1),("1059 \". ",1),("1060 \". ",1),
	("1061 \". ",1),("1062 \". ",1),("1063 \". ",1),("1064 \". ",1),("1065 \". ",1),("1066 \". ",1),("1067 \". ",1),("1068 \". ",1),("1069 \". ",1),("1070 \". ",1),("1071 \". ",1),("1072 \". ",1),
	("1073 \". ",1),("1074 \". ",1),("1075 \". ",1),("1076 \". ",1),("1077 \". ",1),("1078 \". ",1),("1079 \". ",1),("1080 \". ",1),("1081 \". ",1),("1082 \". ",1),("1083 \". ",1),("1084 \". ",1),
	("1085 \". ",1),("1086 \". ",1),("1087 \". ",1),("1088 \". ",1),("1089 \". ",1),("1090 \". ",1),("1091 \". ",1),("1092 \". ",1),("1093 \". ",1),("1094 \". ",1),("1095 \". ",1),("1096 \". ",1),
	("1097 \". ",1),("1098 \". ",1),("1099 \". ",1),("1100 \". ",1),("1101 \". ",1),("1102 \". ",1),("1103 \". ",1),("1104 \". ",1),("1105 \". ",1),("1106 \". ",1),("1107 \". ",1),("1108 \". ",1),
	("1109 \". ",1),("1110 \". ",1),("1111 \". ",1),("1112 \". ",1),("1113 \". ",1),("1114 \". ",1),("1115 \". ",1),("1116 \". ",1),("1117 \". ",1),("1118 \". ",1),("1119 \". ",1),("1120 \". ",1),
	("1121 \". ",1),("1122 \". ",1),("1123 \". ",1),("1124 \". ",1),("1125 \". ",1),("1126 \". ",1),("1127 \". ",1),("1128 \". ",1),("1129 \". ",1),("1130 \". ",1),("1131 \". ",1),("1132 \". ",1),
	("1133 \". ",1),("1134 \". ",1),("1135 \". ",1),("1136 \". ",1),("1137 \". ",1),("1138 \". ",1),("1139 \". ",1),("1140 \". ",1),("1141 \". ",1),("1142 \". ",1),("1143 \". ",1),("1144 \". ",1),
	("1145 \". ",1),("1146 \". ",1),("1147 \". ",1),("1148 \". ",1),("1149 \". ",1),("1150 \". ",1),("1151 \". ",1),("1152 \". ",1),("1153 \". ",1),("1154 \". ",1),("1155 \". ",1),("1156 \". ",1),
	("1157 \". ",1),("1158 \". ",1),("1159 \". ",1),("1160 \". ",1),("1161 \". ",1),("1162 \". ",1),("1163 \". ",1),("1164 \". ",1),("1165 \". ",1),("1166 \". ",1),("1167 \". ",1),("1168 \". ",1),
	("1169 \". ",1),("1170 \". ",1),("1171 \". ",1),("1172 \". ",1),("1173 \". ",1),("1174 \". ",1),("1175 \". ",1),("1176 \". ",1),("1177 \". ",1),("1178 \". ",1),("1179 \". ",1),("1180 \". ",1),
	("1181 \". ",1),("11'82 \". ",1),("118\"3 \". ",1),("1184 \". ",1),("1185 \". ",1),("1186 \". ",1),("1187 \". ",1),("1188 \". ",1),("1189 \". ",1),("1190 \". ",1),("1191 \". ",1),
	("1192 \". ",1),("1193 \". ",1),("1194 \". ",1),("1195 \". ",1),("119\"\"6 \". ",1),("1197 \". ",1),("1198 \". ",1),("1199 \". ",1),("1200 \". ",1);`)

	m, err := NewRunner(&Migration{
		Host:     cfg.Addr,
		Username: cfg.User,
		Password: cfg.Passwd,
		Database: cfg.DBName,
		Threads:  2,
		Table:    "e2erogue",
		Alter:    "ENGINE=InnoDB",
	})
	assert.NoError(t, err)
	defer m.Close()
	assert.Equal(t, "initial", m.status.Get().String())

	// Usually we would call m.Run() but we want to step through
	// the migration process manually.
	m.dbConfig = dbconn.NewDBConfig()
	m.startTime = time.Now()
	m.db, err = dbconn.New(testutils.DSN(), m.dbConfig)
	assert.NoError(t, err)
	defer m.db.Close()
	// Get Table Info
	m.changes[0].table = table.NewTableInfo(m.db, m.migration.Database, m.migration.Table)
	err = m.changes[0].table.SetInfo(t.Context())
	assert.NoError(t, err)

	assert.NoError(t, m.setup(t.Context()))

	// Now we are ready to start copying rows.
	// Instead of calling m.copyRows() we will step through it manually.
	// Since we want to checkpoint after a few chunks.

	m.status.Set(status.CopyRows)
	assert.Equal(t, "copyRows", m.status.Get().String())

	// We expect 2 chunks to be copied.
	ccopier, ok := m.copier.(*copier.Unbuffered)
	assert.True(t, ok)

	// first chunk.
	chunk, err := m.copyChunker.Next()
	assert.NoError(t, err)
	assert.NotNil(t, chunk)
	assert.Contains(t, chunk.String(), ` < "819 \". "`)
	assert.NoError(t, ccopier.CopyChunk(t.Context(), chunk))

	// Now insert some data, for binary type it will always say its
	// below the watermark.
	testutils.RunSQL(t, `insert into e2erogue values ("zz'z\"z", 2)`)
	assert.False(t, m.copyChunker.KeyAboveHighWatermark("zz'z\"z"))

	// Second chunk
	chunk, err = m.copyChunker.Next()
	assert.NoError(t, err)
	assert.Equal(t, "((`datetime` > \"819 \\\". \")\n OR (`datetime` = \"819 \\\". \" AND `col2` >= 1))", chunk.String())
	assert.NoError(t, ccopier.CopyChunk(t.Context(), chunk))

	// Now insert some data.
	// This should be picked up by the binlog subscription
	testutils.RunSQL(t, `insert into e2erogue values (5, 2)`)
	assert.False(t, m.copyChunker.KeyAboveHighWatermark(5))
	assert.NoError(t, m.replClient.BlockWait(t.Context()))
	assert.Equal(t, 2, m.replClient.GetDeltaLen())

	testutils.RunSQL(t, "delete from e2erogue where `datetime` like '819%'")
	assert.NoError(t, m.replClient.BlockWait(t.Context()))
	assert.Equal(t, 3, m.replClient.GetDeltaLen())

	// Now that copy rows is done, we flush the changeset until trivial.
	// and perform the optional checksum.
	assert.NoError(t, m.replClient.Flush(t.Context()))
	m.status.Set(status.ApplyChangeset)
	assert.Equal(t, "applyChangeset", m.status.Get().String())
	m.status.Set(status.Checksum)
	m.dbConfig = dbconn.NewDBConfig()
	assert.NoError(t, m.checksum(t.Context()))
	assert.Equal(t, "postChecksum", m.status.Get().String())
	// All done!
}

func TestPartitionedTable(t *testing.T) {
	t.Parallel()
	testutils.RunSQL(t, `DROP TABLE IF EXISTS part1, _part1_new`)
	table := `CREATE TABLE part1 (
			id bigint(20) NOT NULL AUTO_INCREMENT,
			partition_id smallint(6) NOT NULL,
			created_at timestamp(3) NOT NULL DEFAULT CURRENT_TIMESTAMP(3),
			updated_at timestamp(3) NOT NULL DEFAULT CURRENT_TIMESTAMP(3) ON UPDATE CURRENT_TIMESTAMP(3),
			initiated_at timestamp(3) NULL DEFAULT NULL,
			version int(11) NOT NULL DEFAULT '0',
			type varchar(50) DEFAULT NULL,
			token varchar(255) DEFAULT NULL,
			PRIMARY KEY (id,partition_id),
			UNIQUE KEY idx_token (token,partition_id)
		  ) ENGINE=InnoDB DEFAULT CHARSET=utf8mb4 ROW_FORMAT=DYNAMIC
		  /*!50100 PARTITION BY LIST (partition_id)
		  (PARTITION p0 VALUES IN (0) ENGINE = InnoDB,
		   PARTITION p1 VALUES IN (1) ENGINE = InnoDB,
		   PARTITION p2 VALUES IN (2) ENGINE = InnoDB,
		   PARTITION p3 VALUES IN (3) ENGINE = InnoDB,
		   PARTITION p4 VALUES IN (4) ENGINE = InnoDB,
		   PARTITION p5 VALUES IN (5) ENGINE = InnoDB,
		   PARTITION p6 VALUES IN (6) ENGINE = InnoDB,
		   PARTITION p7 VALUES IN (7) ENGINE = InnoDB) */`
	testutils.RunSQL(t, table)
	testutils.RunSQL(t, `insert into part1 values (1, 1, NOW(), NOW(), NOW(), 1, 'type', 'token'),(1, 2, NOW(), NOW(), NOW(), 1, 'type', 'token'),(1, 3, NOW(), NOW(), NOW(), 1, 'type', 'token2')`) //nolint: dupword

	cfg, err := mysql.ParseDSN(testutils.DSN())
	assert.NoError(t, err)

	m, err := NewRunner(&Migration{
		Host:     cfg.Addr,
		Username: cfg.User,
		Password: cfg.Passwd,
		Database: cfg.DBName,
		Threads:  2,
		Table:    "part1",
		Alter:    "ENGINE=InnoDB",
	})
	assert.NoError(t, err)                // everything is specified.
	assert.NoError(t, m.Run(t.Context())) // should work.
	assert.NoError(t, m.Close())
}

// TestResumeFromCheckpointPhantom tests that there is not a phantom row issue
// when resuming from checkpoint. i.e. consider the following scenario:
// 1) A new row is inserted at the end of the table, and the copier copies it.. but the low watermark never advances past this point
// 2) The row is then deleted after it’s been copied (but the binary log doesn't get to this point)
// 3) A resume occurs
// 4) The insert and delete tracking ignore the row because it’s above the high watermark.
// 5) The INSERT..SELECT only inserts new rows, it doesn't delete non-conflicting existing rows.
// This leaves a broken state because the _new table has a row that should have been deleted.
//
// The fix for this is simple:
// - When resuming from checkpoint, we need to initialize the high watermark from a SELECT MAX(key) FROM the _new table.
// - If this is done correctly, then on resume the DELETE will no longer be ignored.
func TestResumeFromCheckpointPhantom(t *testing.T) {
	t.Parallel()
	testutils.RunSQL(t, `DROP TABLE IF EXISTS phantomtest, _phantomtest_old, _phantomtest_chkpnt`)
	tbl := `CREATE TABLE phantomtest (
		id int(11) NOT NULL AUTO_INCREMENT,
		pad varbinary(1024) NOT NULL,
		PRIMARY KEY (id)
	)`
	testutils.RunSQL(t, tbl)
	cfg, err := mysql.ParseDSN(testutils.DSN())
	assert.NoError(t, err)

	// Insert dummy data.
	testutils.RunSQL(t, "INSERT INTO phantomtest (pad) SELECT RANDOM_BYTES(1024) FROM dual")
	testutils.RunSQL(t, "INSERT INTO phantomtest (pad) SELECT RANDOM_BYTES(1024) FROM phantomtest a, phantomtest b, phantomtest c LIMIT 100000")
	testutils.RunSQL(t, "INSERT INTO phantomtest (pad) SELECT RANDOM_BYTES(1024) FROM phantomtest a, phantomtest b, phantomtest c LIMIT 100000")

	m, err := NewRunner(&Migration{
		Host:            cfg.Addr,
		Username:        cfg.User,
		Password:        cfg.Passwd,
		Database:        cfg.DBName,
		Threads:         2,
		Table:           "phantomtest",
		Alter:           "ENGINE=InnoDB",
		TargetChunkTime: 100 * time.Millisecond,
	})
	assert.NoError(t, err)
	ctx, cancel := context.WithCancel(t.Context())

	// Do the initial setup.
	m.db, err = dbconn.New(testutils.DSN(), dbconn.NewDBConfig())
	assert.NoError(t, err)
	m.dbConfig = dbconn.NewDBConfig()
	m.changes[0].table = table.NewTableInfo(m.db, m.migration.Database, m.migration.Table)
	assert.NoError(t, m.changes[0].table.SetInfo(ctx))

	assert.NoError(t, m.newMigration(t.Context()))

	// Now we are ready to start copying rows.
	// We step through this manually using the unbuffered copier, since we want
	// to checkpoint after a few chunks.

	copier, ok := m.copier.(*copier.Unbuffered)
	assert.True(t, ok)

	m.status.Set(status.CopyRows)
	assert.Equal(t, "copyRows", m.status.Get().String())

	// first chunk.
	chunk, err := m.copyChunker.Next()
	assert.NoError(t, err)
	assert.Equal(t, "`id` < 1", chunk.String())
	err = copier.CopyChunk(ctx, chunk)
	assert.NoError(t, err)

	// second chunk
	chunk, err = m.copyChunker.Next()
	assert.NoError(t, err)
	assert.Equal(t, "`id` >= 1 AND `id` < 1001", chunk.String())
	err = copier.CopyChunk(ctx, chunk)
	assert.NoError(t, err)

	// now we insert a row in the range of the third chunk
	testutils.RunSQL(t, "INSERT INTO phantomtest (id, pad) VALUES (1002, RANDOM_BYTES(1024))")

	// we copy it but we don't feedback it (a hack)
	testutils.RunSQL(t, "INSERT INTO _phantomtest_new (id, pad) SELECT * FROM phantomtest WHERE id = 1002")

	// delete the row (but not from the _new table)
	// when it gets to recopy it will not be there.
	testutils.RunSQL(t, "DELETE FROM phantomtest WHERE id = 1002")

	// then we save the checkpoint without the feedback.
	assert.NoError(t, m.dumpCheckpoint(ctx))
	// assert there is a checkpoint
	var rowCount int
	err = m.db.QueryRow(`SELECT count(*) from _phantomtest_chkpnt`).Scan(&rowCount)
	assert.NoError(t, err)
	assert.Equal(t, 1, rowCount)

	// kill it.
	cancel()
	assert.NoError(t, m.Close())

	// Resume the migration using and apply all of the replication
	// changes before starting the copier.
	ctx = t.Context()
	m, err = NewRunner(&Migration{
		Host:            cfg.Addr,
		Username:        cfg.User,
		Password:        cfg.Passwd,
		Database:        cfg.DBName,
		Threads:         2,
		Table:           "phantomtest",
		Alter:           "ENGINE=InnoDB",
		TargetChunkTime: 100 * time.Millisecond,
	})
	assert.NoError(t, err)
	m.db, err = dbconn.New(testutils.DSN(), dbconn.NewDBConfig())
	assert.NoError(t, err)
	m.dbConfig = dbconn.NewDBConfig()
	m.changes[0].table = table.NewTableInfo(m.db, m.migration.Database, m.migration.Table)
	assert.NoError(t, m.changes[0].table.SetInfo(ctx))
	// check we can resume from checkpoint
	// this is normally done in m.setup() but we want to call it in isolation.
	assert.NoError(t, m.resumeFromCheckpoint(ctx))
	// This is normally done in m.setup()
	m.replClient.SetKeyAboveWatermarkOptimization(true)
	// doublecheck that the highPtr is 1002 in the _new table and not in the original table.
	assert.Equal(t, "10", m.changes[0].table.MaxValue().String())
	assert.Equal(t, "1002", m.changes[0].newTable.MaxValue().String())

	// flush the replication changes
	// if the bug exists, this would cause the breakage.
	assert.NoError(t, m.replClient.Flush(ctx))
	// start the copier.
	assert.NoError(t, m.copier.Run(ctx))
	// the checksum runs in prepare for cutover.
	// previously it would fail, but it should work as long as the resumeFromCheckpoint()
	// correctly finds the high watermark.
	err = m.checksum(ctx)
	assert.NoError(t, err)
	assert.NoError(t, m.Close())
}

func TestVarcharE2E(t *testing.T) {
	t.Parallel()
	testutils.RunSQL(t, `DROP TABLE IF EXISTS varchart1`)
	table := `CREATE TABLE varchart1 (
				pk varchar(255) NOT NULL,
				b varchar(255) NOT NULL,
				PRIMARY KEY (pk)
			)`
	testutils.RunSQL(t, table)
	testutils.RunSQL(t, "INSERT INTO varchart1 SELECT UUID(), 'abcd' FROM dual ")
	testutils.RunSQL(t, "INSERT INTO varchart1 SELECT UUID(), 'abcd' FROM varchart1 a, varchart1 b, varchart1 c LIMIT 100000")
	testutils.RunSQL(t, "INSERT INTO varchart1 SELECT UUID(), 'abcd' FROM varchart1 a, varchart1 b, varchart1 c LIMIT 100000")
	testutils.RunSQL(t, "INSERT INTO varchart1 SELECT UUID(), 'abcd' FROM varchart1 a, varchart1 b, varchart1 c LIMIT 100000")
	testutils.RunSQL(t, "INSERT INTO varchart1 SELECT UUID(), 'abcd' FROM varchart1 a, varchart1 b, varchart1 c LIMIT 100000")

	cfg, err := mysql.ParseDSN(testutils.DSN())
	assert.NoError(t, err)
	m, err := NewRunner(&Migration{
		Host:     cfg.Addr,
		Username: cfg.User,
		Password: cfg.Passwd,
		Database: cfg.DBName,
		Threads:  2,
		Table:    "varchart1",
		Alter:    "ENGINE=InnoDB",
	})
	assert.NoError(t, err)
	err = m.Run(t.Context())
	assert.NoError(t, err)
	assert.NoError(t, m.Close())
}

func TestSkipDropAfterCutover(t *testing.T) {
	t.Parallel()
	tableName := `skipdrop_test`

	testutils.RunSQL(t, "DROP TABLE IF EXISTS "+tableName)
	table := fmt.Sprintf(`CREATE TABLE %s (
		pk int UNSIGNED NOT NULL,
		PRIMARY KEY(pk)
	)`, tableName)

	testutils.RunSQL(t, table)

	cfg, err := mysql.ParseDSN(testutils.DSN())
	assert.NoError(t, err)
	m, err := NewRunner(&Migration{
		Host:                 cfg.Addr,
		Username:             cfg.User,
		Password:             cfg.Passwd,
		Database:             cfg.DBName,
		Threads:              4,
		Table:                "skipdrop_test",
		Alter:                "ENGINE=InnoDB",
		SkipDropAfterCutover: true,
	})
	assert.NoError(t, err)
	err = m.Run(t.Context())
	assert.NoError(t, err)

	sql := fmt.Sprintf(
		`SELECT COUNT(*) FROM INFORMATION_SCHEMA.TABLES 
		WHERE TABLE_SCHEMA=DATABASE() AND TABLE_NAME='%s'`, m.changes[0].oldTableName())
	var tableCount int
	err = m.db.QueryRow(sql).Scan(&tableCount)
	assert.NoError(t, err)
	assert.Equal(t, 1, tableCount)
	assert.NoError(t, m.Close())
}

func TestDropAfterCutover(t *testing.T) {
	t.Parallel()
	tableName := `drop_test`
	testutils.RunSQL(t, "DROP TABLE IF EXISTS "+tableName)
	table := fmt.Sprintf(`CREATE TABLE %s (
		pk int UNSIGNED NOT NULL,
		PRIMARY KEY(pk)
	)`, tableName)

	testutils.RunSQL(t, table)

	cfg, err := mysql.ParseDSN(testutils.DSN())
	assert.NoError(t, err)
	m, err := NewRunner(&Migration{
		Host:                 cfg.Addr,
		Username:             cfg.User,
		Password:             cfg.Passwd,
		Database:             cfg.DBName,
		Threads:              4,
		Table:                "drop_test",
		Alter:                "ENGINE=InnoDB",
		SkipDropAfterCutover: false,
	})
	assert.NoError(t, err)
	err = m.Run(t.Context())
	assert.NoError(t, err)

	sql := fmt.Sprintf(
		`SELECT COUNT(*) FROM INFORMATION_SCHEMA.TABLES 
		WHERE TABLE_SCHEMA=DATABASE() AND TABLE_NAME='%s'`, m.changes[0].oldTableName())
	var tableCount int
	err = m.db.QueryRow(sql).Scan(&tableCount)
	assert.NoError(t, err)
	assert.Equal(t, 0, tableCount)
	assert.NoError(t, m.Close())
}

func TestDeferCutOver(t *testing.T) {
	t.Parallel()

	// Create unique database for this test
	dbName := testutils.CreateUniqueTestDatabase(t)

	tableName := `deferred_cutover`
	newName := fmt.Sprintf("_%s_new", tableName)
	checkpointTableName := fmt.Sprintf("_%s_chkpnt", tableName)

	dropStmt := `DROP TABLE IF EXISTS %s`
	testutils.RunSQLInDatabase(t, dbName, fmt.Sprintf(dropStmt, tableName))
	testutils.RunSQLInDatabase(t, dbName, fmt.Sprintf(dropStmt, checkpointTableName))

	table := fmt.Sprintf(`CREATE TABLE %s (id bigint unsigned not null auto_increment, primary key(id))`, tableName)

	testutils.RunSQLInDatabase(t, dbName, table)
	testutils.RunSQLInDatabase(t, dbName, fmt.Sprintf("insert into %s () values (),(),(),(),(),(),(),(),(),()", tableName))
	testutils.RunSQLInDatabase(t, dbName, fmt.Sprintf("insert into %s (id) select null from %s a, %s b, %s c limit 1000", tableName, tableName, tableName, tableName))

	cfg, err := mysql.ParseDSN(testutils.DSNForDatabase(dbName))
	assert.NoError(t, err)
	m, err := NewRunner(&Migration{
		Host:                 cfg.Addr,
		Username:             cfg.User,
		Password:             cfg.Passwd,
		Database:             dbName,
		Threads:              4,
		Table:                "deferred_cutover",
		Alter:                "ENGINE=InnoDB",
		SkipDropAfterCutover: false,
		DeferCutOver:         true,
		RespectSentinel:      true,
	})
	assert.NoError(t, err)
	wg := sync.WaitGroup{}
	wg.Add(1)
	go func() {
		defer wg.Done()
		err = m.Run(t.Context())
		assert.Error(t, err)
		assert.ErrorContains(t, err, "timed out waiting for sentinel table to be dropped")
	}()

	// While it's waiting, check the Progress.
	for m.status.Get() != status.WaitingOnSentinelTable {
		time.Sleep(100 * time.Millisecond)
	}
	wg.Wait()

	sql := fmt.Sprintf(
		`SELECT COUNT(*) FROM INFORMATION_SCHEMA.TABLES 
		WHERE TABLE_SCHEMA=DATABASE() AND TABLE_NAME='%s'`, newName)
	var tableCount int
	err = m.db.QueryRow(sql).Scan(&tableCount)
	assert.NoError(t, err)
	assert.Equal(t, 1, tableCount)
	assert.NoError(t, m.Close())
}

func TestDeferCutOverE2E(t *testing.T) {
	t.Parallel()

	// Create unique database for this test
	dbName := testutils.CreateUniqueTestDatabase(t)

	c := make(chan error)
	tableName := `deferred_cutover_e2e`
	checkpointTableName := fmt.Sprintf("_%s_chkpnt", tableName)

	dropStmt := `DROP TABLE IF EXISTS %s`
	testutils.RunSQLInDatabase(t, dbName, fmt.Sprintf(dropStmt, tableName))
	testutils.RunSQLInDatabase(t, dbName, fmt.Sprintf(dropStmt, checkpointTableName))
	table := fmt.Sprintf(`CREATE TABLE %s (id bigint unsigned not null auto_increment, primary key(id))`, tableName)

	testutils.RunSQLInDatabase(t, dbName, table)
	testutils.RunSQLInDatabase(t, dbName, fmt.Sprintf("insert into %s () values (),(),(),(),(),(),(),(),(),()", tableName))
	testutils.RunSQLInDatabase(t, dbName, fmt.Sprintf("insert into %s (id) select null from %s a, %s b, %s c limit 1000", tableName, tableName, tableName, tableName))

	cfg, err := mysql.ParseDSN(testutils.DSNForDatabase(dbName))
	assert.NoError(t, err)
	m, err := NewRunner(&Migration{
		Host:                 cfg.Addr,
		Username:             cfg.User,
		Password:             cfg.Passwd,
		Database:             dbName,
		Threads:              1,
		Table:                "deferred_cutover_e2e",
		Alter:                "ENGINE=InnoDB",
		SkipDropAfterCutover: false,
		DeferCutOver:         true,
		RespectSentinel:      true,
	})
	assert.NoError(t, err)
	go func() {
		err := m.Run(t.Context())
		assert.NoError(t, err)
		c <- err
	}()

	// wait until the sentinel table exists
	db, err := dbconn.New(testutils.DSNForDatabase(dbName), dbconn.NewDBConfig())
	assert.NoError(t, err)
	defer db.Close()
	for {
		var rowCount int
		sql := fmt.Sprintf(
			`SELECT COUNT(*) FROM INFORMATION_SCHEMA.TABLES 
			WHERE TABLE_SCHEMA='%s' AND TABLE_NAME='%s'`, dbName, sentinelTableName)
		err = db.QueryRow(sql).Scan(&rowCount)
		assert.NoError(t, err)
		if rowCount > 0 {
			break
		}
	}
	assert.NoError(t, err)

	testutils.RunSQLInDatabase(t, dbName, "DROP TABLE "+sentinelTableName)

	err = <-c // wait for the migration to finish
	assert.NoError(t, err)

	sql := fmt.Sprintf(
		`SELECT COUNT(*) FROM INFORMATION_SCHEMA.TABLES 
		WHERE TABLE_SCHEMA=DATABASE() AND TABLE_NAME='%s'`, m.changes[0].oldTableName())
	var tableCount int
	err = db.QueryRow(sql).Scan(&tableCount)
	assert.NoError(t, err)
	assert.Equal(t, 0, tableCount)
	assert.NoError(t, m.Close())
}

func TestDeferCutOverE2EBinlogAdvance(t *testing.T) {
	// Create unique database for this test
	dbName := testutils.CreateUniqueTestDatabase(t)

	c := make(chan error)
	tableName := `deferred_cutover_e2e_stage`
	checkpointTableName := fmt.Sprintf("_%s_chkpnt", tableName)

	dropStmt := `DROP TABLE IF EXISTS %s`
	testutils.RunSQLInDatabase(t, dbName, fmt.Sprintf(dropStmt, tableName))
	testutils.RunSQLInDatabase(t, dbName, fmt.Sprintf(dropStmt, checkpointTableName))
	testutils.RunSQLInDatabase(t, dbName, fmt.Sprintf(`CREATE TABLE %s (id bigint unsigned not null auto_increment, primary key(id))`, tableName))
	testutils.RunSQLInDatabase(t, dbName, fmt.Sprintf("insert into %s () values (),(),(),(),(),(),(),(),(),()", tableName))
	testutils.RunSQLInDatabase(t, dbName, fmt.Sprintf("insert into %s (id) select null from %s a, %s b, %s c limit 1000", tableName, tableName, tableName, tableName))

	cfg, err := mysql.ParseDSN(testutils.DSN())
	assert.NoError(t, err)
	m, err := NewRunner(&Migration{
		Host:                 cfg.Addr,
		Username:             cfg.User,
		Password:             cfg.Passwd,
		Database:             dbName,
		Threads:              1,
		Table:                "deferred_cutover_e2e_stage",
		Alter:                "ENGINE=InnoDB",
		SkipDropAfterCutover: false,
		DeferCutOver:         true,
		RespectSentinel:      true,
	})
	assert.NoError(t, err)
	go func() {
		err := m.Run(t.Context())
		assert.NoError(t, err)
		c <- err
	}()

	// wait until the sentinel table exists
	db, err := dbconn.New(testutils.DSNForDatabase(dbName), dbconn.NewDBConfig())
	assert.NoError(t, err)
	defer db.Close()
	for m.status.Get() != status.WaitingOnSentinelTable {
	}
	assert.NoError(t, err)

	binlogPos := m.replClient.GetBinlogApplyPosition()
	for range 4 {
		testutils.RunSQLInDatabase(t, dbName, fmt.Sprintf("insert into %s (id) select null from %s a, %s b, %s c limit 1000", tableName, tableName, tableName, tableName))
		time.Sleep(1 * time.Second)
		m.replClient.Flush(t.Context())
		newBinlogPos := m.replClient.GetBinlogApplyPosition()
		assert.Equal(t, 1, newBinlogPos.Compare(binlogPos))
		binlogPos = newBinlogPos
	}

	testutils.RunSQLInDatabase(t, dbName, "DROP TABLE "+sentinelTableName)

	err = <-c // wait for the migration to finish
	assert.NoError(t, err)

	sql := fmt.Sprintf(
		`SELECT COUNT(*) FROM INFORMATION_SCHEMA.TABLES 
		WHERE TABLE_SCHEMA=DATABASE() AND TABLE_NAME='%s'`, m.changes[0].oldTableName())
	var tableCount int
	err = db.QueryRow(sql).Scan(&tableCount)
	assert.NoError(t, err)
	assert.Equal(t, 0, tableCount)
	assert.NoError(t, m.Close())
}

func TestResumeFromCheckpointE2EWithManualSentinel(t *testing.T) {
	t.Parallel()
	// This test is similar to TestResumeFromCheckpointE2E but it adds a sentinel table
	// created after the migration begins and is interrupted.
	// The migration itself runs with DeferCutOver=false
	// so we test to make sure a sentinel table created manually by the operator
	// blocks cutover.

	dbName := testutils.CreateUniqueTestDatabase(t)
	tableName := `resume_checkpoint_e2e_w_sentinel`
	tableInfo := table.TableInfo{SchemaName: dbName, TableName: tableName}

	testutils.RunSQLInDatabase(t, dbName, fmt.Sprintf(`DROP TABLE IF EXISTS %s, _%s_old, _%s_chkpnt`, tableName, tableName, tableName))
	table := fmt.Sprintf(`CREATE TABLE %s (
		id int(11) NOT NULL AUTO_INCREMENT,
		pad varbinary(1024) NOT NULL,
		PRIMARY KEY (id)
	)`, tableName)
	testutils.RunSQLInDatabase(t, dbName, table)
	migration := &Migration{}
	cfg, err := mysql.ParseDSN(testutils.DSN())
	assert.NoError(t, err)

	// Insert dummy data.
	testutils.RunSQLInDatabase(t, dbName, fmt.Sprintf("INSERT INTO %s (pad) SELECT RANDOM_BYTES(1024) FROM dual", tableName))
	testutils.RunSQLInDatabase(t, dbName, fmt.Sprintf("INSERT INTO %s (pad) SELECT RANDOM_BYTES(1024) FROM %s a, %s b, %s c LIMIT 100000", tableName, tableName, tableName, tableName))
	testutils.RunSQLInDatabase(t, dbName, fmt.Sprintf("INSERT INTO %s (pad) SELECT RANDOM_BYTES(1024) FROM %s a, %s b, %s c LIMIT 100000", tableName, tableName, tableName, tableName))
	testutils.RunSQLInDatabase(t, dbName, fmt.Sprintf("INSERT INTO %s (pad) SELECT RANDOM_BYTES(1024) FROM %s a, %s b, %s c LIMIT 100000", tableName, tableName, tableName, tableName))
	testutils.RunSQLInDatabase(t, dbName, fmt.Sprintf("INSERT INTO %s (pad) SELECT RANDOM_BYTES(1024) FROM %s a, %s b, %s c LIMIT 100000", tableName, tableName, tableName, tableName))
	alterSQL := "ADD INDEX(pad);"
	// use as slow as possible here: we want the copy to be still running
	// when we kill it once we have a checkpoint saved.
	migration.Host = cfg.Addr
	migration.Username = cfg.User
	migration.Password = cfg.Passwd
	migration.Database = dbName
	migration.Threads = 1
	migration.Table = tableName
	migration.Alter = alterSQL
	migration.TargetChunkTime = 100 * time.Millisecond
	migration.DeferCutOver = false
	migration.RespectSentinel = true

	runner, err := NewRunner(migration)
	assert.NoError(t, err)

	ctx, cancel := context.WithCancel(t.Context())

	go func() {
		err := runner.Run(ctx)
		assert.Error(t, err) // it gets interrupted as soon as there is a checkpoint saved.
	}()

	// wait until a checkpoint is saved (which means copy is in progress)
	db, err := dbconn.New(testutils.DSNForDatabase(dbName), dbconn.NewDBConfig())
	assert.NoError(t, err)
	defer db.Close()
	for {
		var rowCount int
		err = db.QueryRow(fmt.Sprintf(`SELECT count(*) from _%s_chkpnt`, tableName)).Scan(&rowCount)
		if err != nil {
			continue // table does not exist yet
		}
		if rowCount > 0 {
			// Test that it's not possible to acquire metadata lock with name
			// as tablename while the migration is running.
			lock, err := dbconn.NewMetadataLock(ctx, testutils.DSN(),
				&tableInfo, dbconn.NewDBConfig(), &testLogger{})
			assert.Error(t, err)
			if lock != nil {
				assert.ErrorContains(t, err, fmt.Sprintf("could not acquire metadata lock for %s, lock is held by another connection", lock.GetLockName()))
			}
			assert.Nil(t, lock)
			break
		}
	}
	// Between cancel and Close() every resource is freed.
	cancel()
	assert.NoError(t, runner.Close())

	// Manually create the sentinel table.
	testutils.RunSQLInDatabase(t, dbName, "CREATE TABLE _spirit_sentinel (id int unsigned primary key)")

	// Insert some more dummy data
	testutils.RunSQLInDatabase(t, dbName, fmt.Sprintf("INSERT INTO %s (pad) SELECT RANDOM_BYTES(1024) FROM %s LIMIT 1000", tableName, tableName))
	// Start a new migration with the same parameters.
	// Let it complete.
	newmigration := &Migration{}
	newmigration.Host = cfg.Addr
	newmigration.Username = cfg.User
	newmigration.Password = cfg.Passwd
	newmigration.Database = dbName
	newmigration.Threads = 4
	newmigration.Table = tableName
	newmigration.Alter = alterSQL
	newmigration.TargetChunkTime = 5 * time.Second
	newmigration.DeferCutOver = false
	newmigration.RespectSentinel = true

	m, err := NewRunner(newmigration)
	assert.NoError(t, err)
	assert.NotNil(t, m)

	err = m.Run(t.Context())
	assert.Error(t, err)
	assert.ErrorContains(t, err, "timed out waiting for sentinel table to be dropped")
	assert.True(t, m.usedResumeFromCheckpoint)
	assert.NoError(t, m.Close())
}

func TestPreRunChecksE2E(t *testing.T) {
	t.Parallel()
	// We test the checks in tests for that package, but we also want to test
	// that the checks run correctly when instantiating a migration.

	cfg, err := mysql.ParseDSN(testutils.DSN())
	assert.NoError(t, err)

	m, err := NewRunner(&Migration{
		Host:     cfg.Addr,
		Username: cfg.User,
		Password: cfg.Passwd,
		Database: cfg.DBName,
		Threads:  1,
		Table:    "test_checks_e2e",
		Alter:    "engine=innodb",
	})
	assert.NoError(t, err)
	db, err := dbconn.New(testutils.DSN(), dbconn.NewDBConfig())
	assert.NoError(t, err)
	defer db.Close()
	err = m.runChecks(t.Context(), check.ScopePreRun)
	assert.NoError(t, err)
}

// From https://github.com/block/spirit/issues/241
// If an ALTER qualifies as instant, but an instant can't apply, don't burn an instant version.
func TestForNonInstantBurn(t *testing.T) {
	t.Parallel()
	// We skip this test in MySQL 8.0.28. It uses INSTANT_COLS instead of total_row_versions
	// and it supports instant add col, but not instant drop col.
	// It's safe to skip, but we need 8.0.28 in tests because it's the minor version
	// used by Aurora's LTS.
	cfg, err := mysql.ParseDSN(testutils.DSN())
	assert.NoError(t, err)
	db, err := dbconn.New(testutils.DSN(), dbconn.NewDBConfig())
	assert.NoError(t, err)
	defer db.Close()
	var version string
	err = db.QueryRow(`SELECT version()`).Scan(&version)
	assert.NoError(t, err)
	if version == "8.0.28" {
		t.Skip("Skiping this test for MySQL 8.0.28")
	}
	// Continue with the test.
	testutils.RunSQL(t, `DROP TABLE IF EXISTS instantburn`)
	table := `CREATE TABLE instantburn (
		id int(11) NOT NULL AUTO_INCREMENT,
		pad varbinary(1024) NOT NULL,
		PRIMARY KEY (id)
	)`
	rowVersions := func() int {
		// Check that the number of total_row_versions is Zero (i'e doesn't burn)
		db, err := dbconn.New(testutils.DSN(), dbconn.NewDBConfig())
		assert.NoError(t, err)
		defer db.Close()
		var rowVersions int
		err = db.QueryRow(`SELECT total_row_versions FROM INFORMATION_SCHEMA.INNODB_TABLES where name='test/instantburn'`).Scan(&rowVersions)
		assert.NoError(t, err)
		return rowVersions
	}

	testutils.RunSQL(t, table)
	for range 32 { // requires 64 instants
		testutils.RunSQL(t, "ALTER TABLE instantburn ALGORITHM=INSTANT, ADD newcol INT")
		testutils.RunSQL(t, "ALTER TABLE instantburn ALGORITHM=INSTANT, DROP newcol")
	}
	assert.Equal(t, 64, rowVersions()) // confirm all 64 are used.
	m, err := NewRunner(&Migration{
		Host:     cfg.Addr,
		Username: cfg.User,
		Password: cfg.Passwd,
		Database: cfg.DBName,
		Threads:  1,
		Table:    "instantburn",
		Alter:    "add newcol2 int",
	})
	assert.NoError(t, err)
	defer m.Close()
	err = m.Run(t.Context())
	assert.NoError(t, err)

	assert.False(t, m.usedInstantDDL) // it would have had to apply a copy.
	assert.Equal(t, 0, rowVersions()) // confirm we reset to zero, not 1 (no burn)
}

// From https://github.com/block/spirit/issues/283
// ALTER INDEX .. VISIBLE is INPLACE which is really weird.
// it only makes sense to be instant, so we attempt it as a "safe inplace".
// If it's not with a set of safe changes, then we error.
// This means the user is expected to split their DDL into two separate ALTERs.
//
// There is a partial workaround for users to use --force-inplace, which would
// help only if the other included changes are also INPLACE and not copy.
// We *do* document this under --force-inplace docs, but it's
// really not a typical use case to ever mix invisible with any other change.
// i.e. if anything it's more a side-effect than a workaround.
func TestIndexVisibility(t *testing.T) {
	t.Parallel()
	cfg, err := mysql.ParseDSN(testutils.DSN())
	assert.NoError(t, err)

	testutils.RunSQL(t, `DROP TABLE IF EXISTS indexvisibility`)
	table := `CREATE TABLE indexvisibility (
		id int(11) NOT NULL AUTO_INCREMENT,
		b INT NOT NULL,
		c INT NOT NULL,
		PRIMARY KEY (id),
		INDEX (b)
	)`
	testutils.RunSQL(t, table)
	m, err := NewRunner(&Migration{
		Host:     cfg.Addr,
		Username: cfg.User,
		Password: cfg.Passwd,
		Database: cfg.DBName,
		Threads:  1,
		Table:    "indexvisibility",
		Alter:    "ALTER INDEX b INVISIBLE",
	})
	assert.NoError(t, err)
	err = m.Run(t.Context())
	assert.NoError(t, err)

	assert.True(t, m.usedInplaceDDL) // expected to count as safe.
	assert.NoError(t, m.Close())

	// Test again with visible
	m, err = NewRunner(&Migration{
		Host:      cfg.Addr,
		Username:  cfg.User,
		Password:  cfg.Passwd,
		Database:  cfg.DBName,
		Threads:   1,
		Table:     "indexvisibility",
		Alter:     "ALTER INDEX b VISIBLE",
		ForceKill: true,
	})
	assert.NoError(t, err)
	err = m.Run(t.Context())
	assert.NoError(t, err)
	assert.True(t, m.usedInplaceDDL) // expected to count as safe.
	assert.NoError(t, m.Close())

	// Test again but include an unsafe INPLACE change at the same time.
	// This won't work by default.
	m, err = NewRunner(&Migration{
		Host:     cfg.Addr,
		Username: cfg.User,
		Password: cfg.Passwd,
		Database: cfg.DBName,
		Threads:  1,
		Table:    "indexvisibility",
		Alter:    "ALTER INDEX b VISIBLE, ADD INDEX (c)",
	})
	assert.NoError(t, err)
	err = m.Run(t.Context())
	assert.Error(t, err)
	assert.NoError(t, m.Close()) // it's errored, we don't need to try again. We can close.

	// The above should now fail with enhanced automatic detection.
	// Index visibility mixed with table-rebuilding operations should be rejected.

	// Index visibility mixed with table-rebuilding operations should fail.
	// This is important because invisible should never be mixed with copy
	// (the semantics are weird since it's for experiments).
	m, err = NewRunner(&Migration{
		Host:     cfg.Addr,
		Username: cfg.User,
		Password: cfg.Passwd,
		Database: cfg.DBName,
		Threads:  1,
		Table:    "indexvisibility",
		Alter:    "ALTER INDEX b VISIBLE, CHANGE c cc BIGINT NOT NULL",
	})
	assert.NoError(t, err)
	err = m.Run(t.Context())
	assert.Error(t, err)
	assert.NoError(t, m.Close()) // it's errored, we don't need to try again. We can close.
}

// TestPreventConcurrentRuns ensures that metadata locking
// prevents two concurrent migrations on the same table.
// We use DeferCutOver=true option to force the first migration
// to stay running.
func TestPreventConcurrentRuns(t *testing.T) {
	t.Parallel()

	dbName := testutils.CreateUniqueTestDatabase(t)
	tableName := `prevent_concurrent_runs`
	checkpointTableName := fmt.Sprintf("_%s_chkpnt", tableName)

	dropStmt := `DROP TABLE IF EXISTS %s`
	testutils.RunSQLInDatabase(t, dbName, fmt.Sprintf(dropStmt, tableName))
	testutils.RunSQLInDatabase(t, dbName, fmt.Sprintf(dropStmt, checkpointTableName))

	table := fmt.Sprintf(`CREATE TABLE %s (id bigint unsigned not null auto_increment, primary key(id))`, tableName)

	testutils.RunSQLInDatabase(t, dbName, table)
	testutils.RunSQLInDatabase(t, dbName, fmt.Sprintf("insert into %s () values (),(),(),(),(),(),(),(),(),()", tableName))
	testutils.RunSQLInDatabase(t, dbName, fmt.Sprintf("insert into %s (id) select null from %s a, %s b, %s c limit 1000", tableName, tableName, tableName, tableName))

	cfg, err := mysql.ParseDSN(testutils.DSN())
	assert.NoError(t, err)
	m, err := NewRunner(&Migration{
		Host:                 cfg.Addr,
		Username:             cfg.User,
		Password:             cfg.Passwd,
		Database:             dbName,
		Threads:              4,
		Table:                tableName,
		Alter:                "ENGINE=InnoDB",
		SkipDropAfterCutover: false,
		DeferCutOver:         true,
		RespectSentinel:      true,
	})
	assert.NoError(t, err)
	defer m.Close()
	wg := sync.WaitGroup{}
	wg.Add(1)
	go func() {
		defer wg.Done()
		// Shadow err to avoid a data race
		err := m.Run(t.Context())
		assert.Error(t, err)
		assert.ErrorContains(t, err, "timed out waiting for sentinel table to be dropped")
	}()

	// While it's waiting, start another run and confirm it fails.
	time.Sleep(1 * time.Second)
	m2, err := NewRunner(&Migration{
		Host:                 cfg.Addr,
		Username:             cfg.User,
		Password:             cfg.Passwd,
		Database:             dbName,
		Threads:              4,
		Table:                tableName,
		Alter:                "ENGINE=InnoDB",
		SkipDropAfterCutover: false,
	})
	assert.NoError(t, err)
	err = m2.Run(t.Context())
	defer m2.Close()
	assert.Error(t, err)
	assert.ErrorContains(t, err, "could not acquire metadata lock")
	wg.Wait()
}

func TestStatementWorkflowStillInstant(t *testing.T) {
	t.Parallel()
	cfg, err := mysql.ParseDSN(testutils.DSN())
	assert.NoError(t, err)

	testutils.RunSQL(t, `DROP TABLE IF EXISTS stmtworkflow`)
	table := `CREATE TABLE stmtworkflow (
		id int(11) NOT NULL AUTO_INCREMENT,
		b INT NOT NULL,
		c INT NOT NULL,
		PRIMARY KEY (id),
		INDEX (b)
	)`
	testutils.RunSQL(t, table)
	m, err := NewRunner(&Migration{
		Host:      cfg.Addr,
		Username:  cfg.User,
		Password:  cfg.Passwd,
		Database:  cfg.DBName,
		Threads:   1,
		Statement: "ALTER TABLE stmtworkflow ADD newcol INT",
	})
	assert.NoError(t, err)
	err = m.Run(t.Context())
	assert.NoError(t, err)

	assert.True(t, m.usedInstantDDL) // expected to count as instant.
	assert.NoError(t, m.Close())
}

func TestTrailingSemicolon(t *testing.T) {
	t.Parallel()
	cfg, err := mysql.ParseDSN(testutils.DSN())
	assert.NoError(t, err)

	testutils.RunSQL(t, `DROP TABLE IF EXISTS multiSecondary`)
	testutils.RunSQL(t, `CREATE TABLE multiSecondary (
			  id int unsigned NOT NULL AUTO_INCREMENT,
			  v varchar(32) DEFAULT NULL,
			  PRIMARY KEY (id),
			  KEY idx5 (v),
			  KEY idx1 (v),
			  KEY idx2 (v),
			  KEY idx3 (v),
			  KEY idx4 (v)
			)`)
	dropIndexesAlter := "drop index idx1, drop index idx2, drop index idx3, drop index idx4"
	m, err := NewRunner(&Migration{
		Host:     cfg.Addr,
		Username: cfg.User,
		Password: cfg.Passwd,
		Database: cfg.DBName,
		Table:    "multiSecondary",
		Alter:    dropIndexesAlter,
		Threads:  1,
	})
	require.NoError(t, err)
	err = m.Run(t.Context())
	require.NoError(t, err)

	assert.True(t, m.usedInplaceDDL) // DROP INDEX operations now use INPLACE for better performance
	assert.NoError(t, m.Close())

	m, err = NewRunner(&Migration{
		Host:      cfg.Addr,
		Username:  cfg.User,
		Password:  cfg.Passwd,
		Database:  cfg.DBName,
		Statement: "alter table multiSecondary add index idx1(v), add index idx2(v), add index idx3(v), add index idx4(v);",
		Threads:   1,
	})
	require.NoError(t, err)
	err = m.Run(t.Context())
	require.NoError(t, err)

	require.False(t, m.usedInplaceDDL) // ADD INDEX operations now use copy process for replica safety
	require.NoError(t, m.Close())

	m, err = NewRunner(&Migration{
		Host:     cfg.Addr,
		Username: cfg.User,
		Password: cfg.Passwd,
		Database: cfg.DBName,
		Table:    "multiSecondary",
		// https://github.com/block/spirit/issues/384
		Alter:   dropIndexesAlter + "; ",
		Threads: 1,
	})
	require.NoError(t, err)
	err = m.Run(t.Context())
	require.NoError(t, err)

	require.True(t, m.usedInplaceDDL)
	require.NoError(t, m.Close())
}
func TestAlterExtendVarcharE2E(t *testing.T) {
	t.Parallel()
	testutils.RunSQL(t, `DROP TABLE IF EXISTS t1extendvarchar, _t1extendvarchar_new`)
	table := `CREATE TABLE t1extendvarchar (
		id int not null primary key auto_increment,
		col1 varchar(10),
		col2 varchar(10)
	) character set utf8mb4`
	testutils.RunSQL(t, table)

	type alterAttempt struct {
		Statement string
		Error     bool
		InPlace   bool
	}
	alters := []alterAttempt{
		{Statement: `ALTER TABLE t1extendvarchar MODIFY col1 varchar(20)`, InPlace: true},
		{Statement: `ALTER TABLE t1extendvarchar CHANGE col1 col1 varchar(21)`, InPlace: true},
		{Statement: `ALTER TABLE t1extendvarchar MODIFY col1 varchar(22), CHANGE col2 col2 varchar(22) `, InPlace: true},
		{Statement: `ALTER TABLE t1extendvarchar MODIFY col1 varchar(23), CHANGE col2 col2 varchar(200) `, InPlace: false},
		{Statement: `ALTER TABLE t1extendvarchar MODIFY col1 varchar(200)`, InPlace: false},
	}

	cfg, err := mysql.ParseDSN(testutils.DSN())
	assert.NoError(t, err)

	for _, attempt := range alters {
		m, err := NewRunner(&Migration{
			Host:      cfg.Addr,
			Username:  cfg.User,
			Password:  cfg.Passwd,
			Database:  cfg.DBName,
			Threads:   1,
			Statement: attempt.Statement,
		})
		require.NoError(t, err)
		err = m.Run(t.Context())
		require.NoError(t, err)
		assert.Equal(t, attempt.InPlace, m.usedInplaceDDL)

		// go test howls about resource leaks if we don't close all these things
		err = m.Close()
		assert.NoError(t, err)
	}
}

func TestMigrationCancelledFromTableModification(t *testing.T) {
	t.Parallel()
	// This test covers the case where a migration is running
	// and the user modifies the table (e.g. with another ALTER).
	// The migration should detect this and cancel itself.
	// We use a long-running copy phase to give us time to do the modification.
	testutils.RunSQL(t, `DROP TABLE IF EXISTS t1modification, _t1modification_new`)
	table := `CREATE TABLE t1modification (
		id int not null primary key auto_increment,
		col1 varbinary(1024),
		col2 varbinary(1024)
	) character set utf8mb4`
	testutils.RunSQL(t, table)
	testutils.RunSQL(t, "INSERT INTO t1modification (col1, col2) SELECT RANDOM_BYTES(1024), RANDOM_BYTES(1024) FROM dual ")
	testutils.RunSQL(t, "INSERT INTO t1modification (col1, col2) SELECT RANDOM_BYTES(1024), RANDOM_BYTES(1024) FROM t1modification a, t1modification b, t1modification c LIMIT 100000")
	testutils.RunSQL(t, "INSERT INTO t1modification (col1, col2) SELECT RANDOM_BYTES(1024), RANDOM_BYTES(1024) FROM t1modification a, t1modification b, t1modification c LIMIT 100000")
	testutils.RunSQL(t, "INSERT INTO t1modification (col1, col2) SELECT RANDOM_BYTES(1024), RANDOM_BYTES(1024) FROM t1modification a, t1modification b, t1modification c LIMIT 100000")
	testutils.RunSQL(t, "INSERT INTO t1modification (col1, col2) SELECT RANDOM_BYTES(1024), RANDOM_BYTES(1024) FROM t1modification a, t1modification b, t1modification c LIMIT 100000")

	cfg, err := mysql.ParseDSN(testutils.DSN())
	assert.NoError(t, err)

	m, err := NewRunner(&Migration{
		Host:            cfg.Addr,
		Username:        cfg.User,
		Password:        cfg.Passwd,
		Database:        cfg.DBName,
		Threads:         1,
		TargetChunkTime: 100 * time.Millisecond, // weak performance at copying.
		Statement:       "ALTER TABLE t1modification ENGINE=InnoDB",
	})
	require.NoError(t, err)

	// Start the migration in a goroutine
	wg := sync.WaitGroup{}
	wg.Add(1)
	var gErr error
	go func() {
		defer wg.Done()
		gErr = m.Run(t.Context())
	}()

	// Wait until the copy phase has started.
	for m.status.Get() != status.CopyRows {
		time.Sleep(1 * time.Millisecond)
	}

	// Now modify the table
	// instant DDL (applies quickly and will cause the migration to cancel)
	testutils.RunSQL(t, "ALTER TABLE t1modification ADD col3 INT")

	wg.Wait() // wait for the error to occur.

	require.Error(t, gErr)
	require.NoError(t, m.Close())
}<|MERGE_RESOLUTION|>--- conflicted
+++ resolved
@@ -1525,13 +1525,7 @@
 	m.changes[0].table = table.NewTableInfo(m.db, m.migration.Database, m.migration.Table)
 	err = m.changes[0].table.SetInfo(t.Context())
 	assert.NoError(t, err)
-<<<<<<< HEAD
-
 	assert.NoError(t, m.setup(t.Context()))
-
-=======
-	assert.NoError(t, m.setup(t.Context()))
->>>>>>> 3b4725ea
 	// Now we are ready to start copying rows.
 	// Instead of calling m.copyRows() we will step through it manually.
 	// Since we want to checkpoint after a few chunks.
