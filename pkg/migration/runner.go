--- conflicted
+++ resolved
@@ -154,22 +154,13 @@
 		return fmt.Errorf("failed to connect to main database (DSN: %s): %w", maskPasswordInDSN(r.dsn()), err)
 	}
 
-<<<<<<< HEAD
 	if r.migration.EnableExperimentalLinting || len(r.migration.EnableExperimentalLinters) > 0 || len(r.migration.ExperimentalLinterConfig) > 0 {
 		if err := r.lint(ctx); err != nil {
 			return err
 		}
 	}
 
-	if r.migration.EnableExperimentalMultiTableSupport {
-		// We don't (yet) support a lot of features in multi-schema changes, and
-		// we never attempt instant/inplace DDL. So for now all we need to do
-		// is setup and call SetInfo on each of the tables.
-		r.logger.Warn("Enabling the experimental option: enable-experimental-multi-table-support")
-	} else {
-=======
 	if len(r.changes) == 1 {
->>>>>>> bda22f41
 		// We only allow non-ALTERs (i.e. CREATE TABLE, DROP TABLE, RENAME TABLE)
 		// in single table mode.
 		if !r.changes[0].stmt.IsAlterTable() {
