--- conflicted
+++ resolved
@@ -169,11 +169,6 @@
 			return nil
 		}
 	}
-<<<<<<< HEAD
-	locks := make([]*dbconn.MetadataLock, 0, len(r.changes))
-=======
-
->>>>>>> 4e5dbd17
 	// Set info for all of the tables.
 	tables := make([]*table.TableInfo, 0, len(r.changes))
 	for _, change := range r.changes {
@@ -183,9 +178,6 @@
 		}
 		tables = append(tables, change.table)
 	}
-<<<<<<< HEAD
-	// Release all our locks
-=======
 
 	// Take a single metadata lock for all tables to prevent concurrent DDL.
 	// This uses a single DB connection instead of one per table.
@@ -196,7 +188,6 @@
 	}
 
 	// Release the lock
->>>>>>> 4e5dbd17
 	defer func() {
 		if err := lock.Close(); err != nil {
 			r.logger.Errorf("failed to release metadata lock: %v", err)
