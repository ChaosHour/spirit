package migration

import (
	"context"
	"database/sql"
	"errors"
	"fmt"
	"sync"
	"sync/atomic"
	"time"

	"github.com/block/spirit/pkg/check"
	"github.com/block/spirit/pkg/checksum"
	"github.com/block/spirit/pkg/copier"
	"github.com/block/spirit/pkg/dbconn"
	"github.com/block/spirit/pkg/metrics"
	"github.com/block/spirit/pkg/repl"
	"github.com/block/spirit/pkg/table"
	"github.com/block/spirit/pkg/throttler"
	"github.com/go-mysql-org/go-mysql/mysql"
	"github.com/siddontang/go-log/loggers"
	"github.com/sirupsen/logrus"
)

// These are really consts, but set to var for testing.
var (
	checkpointDumpInterval  = 50 * time.Second
	tableStatUpdateInterval = 5 * time.Minute
	statusInterval          = 30 * time.Second
	sentinelCheckInterval   = 1 * time.Second
	sentinelWaitLimit       = 48 * time.Hour
	sentinelTableName       = "_spirit_sentinel"   // this is now a const.
	checkpointTableName     = "_spirit_checkpoint" // const for multi-migration checkpoints.
)

type Runner struct {
	migration       *Migration
	db              *sql.DB
	dbConfig        *dbconn.DBConfig
	replica         *sql.DB
	checkpointTable *table.TableInfo

	// Changes enccapsulates all changes
	// With a stmt, alter, table, newTable.
	changes []*change

	currentState migrationState // must use atomic to get/set
	replClient   *repl.Client   // feed contains all binlog subscription activity.
	copier       copier.Copier
	throttler    throttler.Throttler
	checker      *checksum.Checker
	checkerLock  sync.Mutex

	copyChunker     table.Chunker // the chunker for copying
	checksumChunker table.Chunker // the chunker for checksum

	// used to recover direct to checksum.
	checksumWatermark string

	ddlNotification chan string

	// Track some key statistics.
	startTime             time.Time
	sentinelWaitStartTime time.Time

	// Used by the test-suite and some post-migration output.
	// Indicates if certain optimizations applied.
	usedInstantDDL           bool
	usedInplaceDDL           bool
	usedResumeFromCheckpoint bool

	// Attached logger
	logger loggers.Advanced

	// MetricsSink
	metricsSink metrics.Sink
}

// Progress is returned as a struct because we may add more to it later.
// It is designed for wrappers (like a GUI) to be able to summarize the
// current status without parsing log output.
type Progress struct {
	CurrentState string // string of current state, i.e. copyRows
	Summary      string // text based representation, i.e. "12.5% copyRows ETA 1h 30m"
}

func NewRunner(m *Migration) (*Runner, error) {
	stmts, err := m.normalizeOptions()
	if err != nil {
		return nil, err
	}
	changes := make([]*change, 0, len(stmts))
	for _, stmt := range stmts {
		changes = append(changes, &change{
			stmt: stmt,
		})
	}
	runner := &Runner{
		migration:   m,
		logger:      logrus.New(),
		metricsSink: &metrics.NoopSink{},
		changes:     changes,
	}
	for _, change := range changes {
		change.runner = runner // link back.
	}
	return runner, nil
}

func (r *Runner) SetMetricsSink(sink metrics.Sink) {
	r.metricsSink = sink
}

func (r *Runner) SetLogger(logger loggers.Advanced) {
	r.logger = logger
}

func (r *Runner) Run(originalCtx context.Context) error {
	ctx, cancel := context.WithCancel(originalCtx)
	defer cancel()
	r.startTime = time.Now()
	r.logger.Infof("Starting spirit migration: concurrency=%d target-chunk-size=%s",
		r.migration.Threads,
		r.migration.TargetChunkTime,
	)

	// Create a database connection
	// It will be closed in r.Close()
	var err error
	r.dbConfig = dbconn.NewDBConfig()
	r.dbConfig.LockWaitTimeout = int(r.migration.LockWaitTimeout.Seconds())
	r.dbConfig.InterpolateParams = r.migration.InterpolateParams
	r.dbConfig.ForceKill = r.migration.ForceKill
	// The copier and checker will use Threads to limit N tasks concurrently,
	// but we also set it at the DB pool level with +1. Because the copier and
	// the replication applier use the same pool, it allows for some natural throttling
	// of the copier if the replication applier is lagging. Because it's +1 it
	// means that the replication applier can always make progress immediately,
	// and does not need to wait for free slots from the copier *until* it needs
	// copy in more than 1 thread.
	r.dbConfig.MaxOpenConnections = r.migration.Threads + 1
	r.db, err = dbconn.New(r.dsn(), r.dbConfig)
	if err != nil {
		return err
	}

	if !r.migration.Multi {
		// If it's not an alter table, that means it is a CREATE TABLE, DROP TABLE, or RENAME table.
		// We should execute it immediately before acquiring TableInfo.
		if !r.changes[0].stmt.IsAlterTable() {
			err := dbconn.Exec(ctx, r.db, r.changes[0].stmt.Statement)
			if err != nil {
				return err
			}
			r.logger.Infof("apply complete")
			return nil
		}

		// Only need to setInfo for the main table for now.
		r.changes[0].table = table.NewTableInfo(r.db, r.changes[0].stmt.Schema, r.changes[0].stmt.Table)
		if err = r.changes[0].table.SetInfo(ctx); err != nil {
			return err
		}

		// Take a metadata lock to prevent other migrations from running concurrently.
		// We release the lock when this function finishes executing.
		// We need to call this after r.table is ready - otherwise we'd move this to
		// the start of the execution.
		metadataLock, err := dbconn.NewMetadataLock(ctx, r.dsn(), r.changes[0].table, r.logger)
		if err != nil {
			return err
		}
		defer func() {
			if err := metadataLock.Close(); err != nil {
				r.logger.Errorf("failed to release metadata lock: %v", err)
			}
		}()
		// This step is technically optional, but first we attempt to
		// use MySQL's built-in DDL. This is because it's usually faster
		// when it is compatible. If it returns no error, that means it
		// has been successful and the DDL is complete.
		err = r.changes[0].attemptMySQLDDL(ctx)
		if err == nil {
			r.logger.Infof("apply complete: instant-ddl=%v inplace-ddl=%v", r.usedInstantDDL, r.usedInplaceDDL)
			return nil // success!
		}
	} else {
		// We don't (yet) support a lot of features in multi-schema changes, and
		// we never attempt instant/inplace DDL. So for now all we need to do
		// is setup and call SetInfo on each of the tables.
		for _, change := range r.changes {
			change.table = table.NewTableInfo(r.db, change.stmt.Schema, change.stmt.Table)
			if err := change.table.SetInfo(ctx); err != nil {
				return err
			}
		}
	}

	// Perform preflight basic checks.
	if err := r.runChecks(ctx, check.ScopePreflight); err != nil {
		return err
	}

	// Perform setup steps, including resuming from a checkpoint (if available)
	// and creating the new and checkpoint tables.
	// The replication client is also created here.
	if err := r.setup(ctx); err != nil {
		return err
	}

	// Force enable the checksum if it's an ADD UNIQUE INDEX operation
	// https://github.com/block/spirit/issues/266
	if !r.migration.Checksum && r.containsUniqueIndexChange() {
		r.logger.Warn("force enabling checksum")
		r.migration.Checksum = true
	}

	// Run post-setup checks
	if err := r.runChecks(ctx, check.ScopePostSetup); err != nil {
		return err
	}

	go r.dumpStatus(ctx)                 // start periodically writing status
	go r.dumpCheckpointContinuously(ctx) // start periodically dumping the checkpoint.

	// Perform the main copy rows task. This is where the majority
	// of migrations usually spend time. It is not strictly necessary,
	// but we always recopy the last-bit, even if we are resuming
	// partially through the checksum.
	r.setCurrentState(stateCopyRows)
	if err := r.copier.Run(ctx); err != nil {
		return err
	}
	r.logger.Info("copy rows complete")
	r.replClient.SetKeyAboveWatermarkOptimization(false) // should no longer be used.

	// r.waitOnSentinel may return an error if there is
	// some unexpected problem checking for the existence of
	// the sentinel table OR if sentinelWaitLimit is exceeded.
	// This function is invoked even if DeferCutOver is false
	// because it's possible that the sentinel table was created
	// manually after the migration started.
	r.sentinelWaitStartTime = time.Now()
	r.setCurrentState(stateWaitingOnSentinelTable)
	if err := r.waitOnSentinelTable(ctx); err != nil {
		return err
	}

	// Perform steps to prepare for final cutover.
	// This includes computing an optional checksum,
	// catching up on replClient apply, running ANALYZE TABLE so
	// that the statistics will be up-to-date on cutover.
	if err := r.prepareForCutover(ctx); err != nil {
		return err
	}
	// Run any checks that need to be done pre-cutover.
	if err := r.runChecks(ctx, check.ScopeCutover); err != nil {
		return err
	}
	// It's time for the final cut-over, where
	// the tables are swapped under a lock.
	r.setCurrentState(stateCutOver)
	cutoverCfg := []*cutoverConfig{}
	for _, change := range r.changes {
		cutoverCfg = append(cutoverCfg, &cutoverConfig{
			table:        change.table,
			newTable:     change.newTable,
			oldTableName: change.oldTableName(),
		})
	}
	cutover, err := NewCutOver(r.db, cutoverCfg, r.replClient, r.dbConfig, r.logger)
	if err != nil {
		return err
	}
	// Drop the _old table if it exists. This ensures
	// that the rename will succeed (although there is a brief race)
	for _, change := range r.changes {
		if err := change.dropOldTable(ctx); err != nil {
			return err
		}
	}
	if err := cutover.Run(ctx); err != nil {
		return err
	}
	if !r.migration.SkipDropAfterCutover {
		for _, change := range r.changes {
			if err := change.dropOldTable(ctx); err != nil {
				// Don't return the error because our automation
				// will retry the migration (but it's already happened)
				r.logger.Errorf("migration successful but failed to drop old table: %s - %v", change.oldTableName(), err)
			} else {
				r.logger.Info("successfully dropped old table: ", change.oldTableName())
			}
		}
	} else {
		r.logger.Info("skipped dropping old table")
	}
	checksumTime := time.Duration(0)
	if r.checker != nil {
		checksumTime = r.checker.ExecTime
	}
	_, copiedChunks, _ := r.copyChunker.Progress()
	r.logger.Infof("apply complete: instant-ddl=%v inplace-ddl=%v total-chunks=%v copy-rows-time=%s checksum-time=%s total-time=%s conns-in-use=%d",
		r.usedInstantDDL,
		r.usedInplaceDDL,
		copiedChunks,
		time.Since(r.copier.StartTime()).Round(time.Second),
		checksumTime.Round(time.Second),
		time.Since(r.startTime).Round(time.Second),
		r.db.Stats().InUse,
	)
	// cleanup all the tables
	for _, change := range r.changes {
		if err := change.cleanup(ctx); err != nil {
			return err
		}
	}
	return nil
}

// prepareForCutover performs steps to prepare for the final cutover.
// most of these steps are technically optional, but skipping them
// could for example cause a stall during the cutover if the replClient
// has too many pending updates.
func (r *Runner) prepareForCutover(ctx context.Context) error {
	r.setCurrentState(stateApplyChangeset)
	// Disable the periodic flush and flush all pending events.
	// We want it disabled for ANALYZE TABLE and acquiring a table lock
	// *but* it will be started again briefly inside of the checksum
	// runner to ensure that the lag does not grow too long.
	r.replClient.StopPeriodicFlush()
	if err := r.replClient.Flush(ctx); err != nil {
		return err
	}

	// Run ANALYZE TABLE to update the statistics on the new table.
	// This is required so on cutover plans don't go sideways, which
	// is at elevated risk because the batch loading can cause statistics
	// to be out of date.
	r.setCurrentState(stateAnalyzeTable)
	r.logger.Infof("Running ANALYZE TABLE")
	for _, change := range r.changes {
		if err := dbconn.Exec(ctx, r.db, "ANALYZE TABLE %n.%n", change.newTable.SchemaName, change.newTable.TableName); err != nil {
			return err
		}

		// Disable the auto-update statistics go routine. This is because the
		// checksum uses a consistent read and doesn't see any of the new rows in the
		// table anyway. Chunking in the space where the consistent reads may need
		// to read a lot of older versions is *much* slower.
		// In a previous migration:
		// - The checksum chunks were about 100K rows each
		// - When the checksum reached the point at which the copier had reached,
		//   the chunks slowed down to about 30 rows(!)
		// - The checksum task should have finished in the next 5 minutes, but instead
		//   the projected time was another 40 hours.
		// My understanding of MVCC in MySQL is that the consistent read threads may
		// have had to follow pointers to older versions of rows in UNDO, which is a
		// linked list to find the specific versions these transactions needed. It
		// appears that it is likely N^2 complexity, and we are better off to just
		// have the last chunk of the checksum be slow and do this once rather than
		// repeatedly chunking in this range.
		change.table.DisableAutoUpdateStatistics.Store(true)
	}

	// The checksum is (usually) optional, but it is ONLINE after an initial lock
	// for consistency. It is the main way that we determine that
	// this program is safe to use even when immature. In the event that it is
	// a resume-from-checkpoint operation, the checksum is NOT optional.
	// This is because adding a unique index can not be differentiated from a
	// duplicate key error caused by retrying partial work.
	if r.migration.Checksum {
		if err := r.checksum(ctx); err != nil {
			return err
		}
	}
	return nil
}

// runChecks wraps around check.RunChecks and adds the context of this migration
// We redundantly run checks, once per change.
func (r *Runner) runChecks(ctx context.Context, scope check.ScopeFlag) error {
	for _, change := range r.changes {
		if err := check.RunChecks(ctx, check.Resources{
			DB:              r.db,
			Replica:         r.replica,
			Table:           change.table,
			Statement:       change.stmt,
			TargetChunkTime: r.migration.TargetChunkTime,
			Threads:         r.migration.Threads,
			ReplicaMaxLag:   r.migration.ReplicaMaxLag,
			ForceKill:       r.migration.ForceKill,
			// For the pre-run checks we don't have a DB connection yet.
			// Instead we check the credentials provided.
			Host:                 r.migration.Host,
			Username:             r.migration.Username,
			Password:             r.migration.Password,
			SkipDropAfterCutover: r.migration.SkipDropAfterCutover,
		}, r.logger, scope); err != nil {
			return err
		}
	}
	return nil
}

func (r *Runner) dsn() string {
	return fmt.Sprintf("%s:%s@tcp(%s)/%s", r.migration.Username, r.migration.Password, r.migration.Host, r.changes[0].stmt.Schema)
}

func (r *Runner) checkpointTableName() string {
	// We also call the create functions for the sentinel
	// and checkpoint tables.
	cpName := fmt.Sprintf(check.NameFormatCheckpoint, r.changes[0].table.TableName)
	if r.migration.Multi {
		// In multi-mode we always use a centralized checkpoint table.
		cpName = checkpointTableName
	}
	return cpName
}

func (r *Runner) setupCopierAndReplClient(ctx context.Context) error {
	var err error
	r.checkpointTable = table.NewTableInfo(r.db, r.changes[0].table.SchemaName, r.checkpointTableName())
	// Create copier with the prepared chunker
	r.copier, err = row.NewCopier(r.db, r.copyChunker, &row.CopierConfig{
		Concurrency:     r.migration.Threads,
		TargetChunkTime: r.migration.TargetChunkTime,
		FinalChecksum:   r.migration.Checksum,
		Throttler:       &throttler.Noop{},
		Logger:          r.logger,
		MetricsSink:     r.metricsSink,
		DBConfig:        r.dbConfig,
	})
	if err != nil {
		return err
	}

	// Set the binlog position.
	// Create a binlog subscriber
	r.replClient = repl.NewClient(r.db, r.migration.Host, r.migration.Username, r.migration.Password, &repl.ClientConfig{
		Logger:          r.logger,
		Concurrency:     r.migration.Threads,
		TargetBatchTime: r.migration.TargetChunkTime,
		OnDDL:           r.ddlNotification,
		ServerID:        repl.NewServerID(),
	})
	// For each of the changes, we know the new table exists now
	// So we should call SetInfo to populate the columns etc.
	for _, change := range r.changes {
		if err := change.newTable.SetInfo(ctx); err != nil {
			return err
		}
		if err := r.replClient.AddSubscription(change.table, change.newTable, r.copier.KeyAboveHighWatermark); err != nil {
			return err
		}
	}
	return nil
}

<<<<<<< HEAD
// newMigration is called with resumeFromCheckpoint has failed.
// It performs all the initial steps to prepare for a fresh migration.
func (r *Runner) newMigration(ctx context.Context) error {
	// This is the non-resume path, so we need to create each of the new tables
	// And apply the alters. This doesn't apply to resume.
	for _, change := range r.changes {
		if err := change.createNewTable(ctx); err != nil {
=======
		if r.migration.DeferCutOver {
			if err := r.createSentinelTable(ctx); err != nil {
				return err
			}
		}

		if r.migration.Multi {
			r.copyChunker = table.NewMultiChunker(chunkers...)
			_ = r.copyChunker.Open() // redundant, but required for now.
		} else {
			r.copyChunker = chunkers[0]
		}

		r.copier, err = copier.NewCopier(r.db, r.copyChunker, &copier.CopierConfig{
			Concurrency:     r.migration.Threads,
			TargetChunkTime: r.migration.TargetChunkTime,
			FinalChecksum:   r.migration.Checksum,
			Throttler:       &throttler.Noop{},
			Logger:          r.logger,
			MetricsSink:     r.metricsSink,
			DBConfig:        r.dbConfig,
		})
		if err != nil {
>>>>>>> b2f1b1a8
			return err
		}
		if err := change.alterNewTable(ctx); err != nil {
			return err
		}
	}
	if err := r.createCheckpointTable(ctx); err != nil {
		return err
	}
	if r.migration.DeferCutOver {
		if err := r.createSentinelTable(ctx); err != nil {
			return err
		}
	}
	// Now that new tables are created, we can initialize the chunker
	if err := r.initCopierChunker(); err != nil {
		return err
	}
	// Finally we open the chunker, since in the resume
	// path we call OpenAtWatermark instead.
	if err := r.copyChunker.Open(); err != nil {
		return err // could not open chunker
	}
	// This is setup the same way in both code-paths,
	// but we need to do it before we finish resumeFromCheckpoint
	// because we need to check that the binlog file exists.
	if err := r.setupCopierAndReplClient(ctx); err != nil {
		return err
	}

	// Start the binary log feed now
	if err := r.replClient.Run(ctx); err != nil {
		return err
	}
	return nil
}

// setupReplicationThrottler sets up the replication throttler if a replica DSN is configured.
// This is common logic shared between resume and new migration paths.
func (r *Runner) setupReplicationThrottler() error {
	if r.migration.ReplicaDSN == "" {
		return nil // No replica DSN specified, use default NOOP throttler
	}

	var err error
	r.replica, err = dbconn.New(r.migration.ReplicaDSN, r.dbConfig)
	if err != nil {
		return err
	}

	// An error here means the connection to the replica is not valid, or it can't be detected
	// This is fatal because if a user specifies a replica throttler, and it can't be used,
	// we should not proceed.
	r.throttler, err = throttler.NewReplicationThrottler(r.replica, r.migration.ReplicaMaxLag, r.logger)
	if err != nil {
		r.logger.Warnf("could not create replication throttler: %v", err)
		return err
	}

	r.copier.SetThrottler(r.throttler)
	return r.throttler.Open()
}

// startBackgroundRoutines starts the background routines needed for migration monitoring.
// This includes table statistics updates, periodic binlog flushing, and DDL change notifications.
func (r *Runner) startBackgroundRoutines(ctx context.Context) {
	// Start routines in table and replication packages to
	// Continuously update the min/max and estimated rows
	// and to flush the binary log position periodically.
	// These will both be stopped when the copier finishes
	// and checksum starts, although the PeriodicFlush
	// will be restarted again after.
	for _, change := range r.changes {
		go change.table.AutoUpdateStatistics(ctx, tableStatUpdateInterval, r.logger)
	}
	go r.replClient.StartPeriodicFlush(ctx, repl.DefaultFlushInterval)
	go r.tableChangeNotification(ctx)
}

// setup performs all the initial steps to prepare for the migration,
// including:
// - creating copier chunker
// - opening the chunker (from a checkpoint if possible)
// - creating the new tables + performing ALTER TABLE on them.
// - creating the copier + replClient
// - starting the replication feed
// - starting the table statistics auto-update routines
// - starting the periodic flush routine
func (r *Runner) setup(ctx context.Context) error {
	var err error
	r.ddlNotification = make(chan string, 1)

	// We always attempt to resume from a checkpoint.
	if err = r.resumeFromCheckpoint(ctx); err != nil {
		// Strict mode means if we have a mismatched alter,
		// we should not continue. This is to protect against
		// a user re-running a migration with a different alter
		// statement when a previous migration was incomplete,
		// and all progress is lost.
		if r.migration.Strict && err == ErrMismatchedAlter {
			return err
		}

		r.logger.Infof("could not resume from checkpoint: reason=%s", err) // explain why it failed.

		// Since we are not strict, we are allowed to
		// start a new migration.
		if err := r.newMigration(ctx); err != nil {
			return err
		}
	}

	// Setup replication throttler (common logic for both paths)
	if err := r.setupReplicationThrottler(); err != nil {
		return err
	}

	// We can enable the key above watermark optimization
	r.replClient.SetKeyAboveWatermarkOptimization(true)

	// Start background monitoring routines (common logic for both paths)
	r.startBackgroundRoutines(ctx)

	return nil
}

// tableChangeNotification is called as a goroutine.
// any schema changes will be sent here, and we need to determine
// if they are acceptable or not.
func (r *Runner) tableChangeNotification(ctx context.Context) {
	defer r.replClient.SetDDLNotificationChannel(nil)
	for {
		select {
		case <-ctx.Done():
			return
		case tbl, ok := <-r.ddlNotification:
			if !ok {
				return // channel was closed
			}
			if r.getCurrentState() >= stateCutOver {
				return
			}
			// This is probably a little bit expensive,
			// but DDLs should be infrequent. We loop through each of the tables
			// (current and new) to see if it matches.
			for _, watchTbl := range r.copyChunker.Tables() {
				if tbl == repl.EncodeSchemaTable(watchTbl.SchemaName, watchTbl.TableName) {
					// This is a change to one of the tables we care about.
					r.setCurrentState(stateErrCleanup)
					// Write this to the logger, so it can be captured by the initiator.
					r.logger.Errorf("table definition of %s changed during migration", tbl)
					// Invalidate the checkpoint, so we don't try to resume.
					// If we don't do this, the migration will permanently be blocked from proceeding.
					// Letting it start again is the better choice.
					if err := r.dropCheckpoint(ctx); err != nil {
						r.logger.Errorf("could not remove checkpoint. err: %v", err)
					}
					// We can't do anything about it, just panic
					panic(fmt.Sprintf("table definition of %s changed during migration", tbl))
				}
			}
		}
	}
}

func (r *Runner) dropCheckpoint(ctx context.Context) error {
	return dbconn.Exec(ctx, r.db, "DROP TABLE IF EXISTS %n.%n", r.checkpointTable.SchemaName, r.checkpointTable.TableName)
}

func (r *Runner) createCheckpointTable(ctx context.Context) error {
	cpName := r.checkpointTableName()
	// drop both if we've decided to call this func.
	if err := dbconn.Exec(ctx, r.db, "DROP TABLE IF EXISTS %n.%n", r.changes[0].table.SchemaName, cpName); err != nil {
		return err
	}
	if err := dbconn.Exec(ctx, r.db, `CREATE TABLE %n.%n (
	id int NOT NULL AUTO_INCREMENT PRIMARY KEY,
	copier_watermark TEXT,
	checksum_watermark TEXT,
	binlog_name VARCHAR(255),
	binlog_pos INT,
	rows_copied BIGINT,
	alter_statement TEXT
	)`,
		r.changes[0].table.SchemaName, cpName); err != nil {
		return err
	}
	return nil
}

func (r *Runner) GetProgress() Progress {
	var summary string
	switch r.getCurrentState() { //nolint: exhaustive
	case stateCopyRows:
		summary = fmt.Sprintf("%v %s ETA %v",
			r.copier.GetProgress(),
			r.getCurrentState().String(),
			r.copier.GetETA(),
		)
	case stateWaitingOnSentinelTable:
		summary = "Waiting on Sentinel Table"
	case stateApplyChangeset, statePostChecksum:
		summary = fmt.Sprintf("Applying Changeset Deltas=%v", r.replClient.GetDeltaLen())
	case stateChecksum:
		r.checkerLock.Lock()
		summary = "Checksum Progress=" + r.checker.GetProgress()
		r.checkerLock.Unlock()
	}
	return Progress{
		CurrentState: r.getCurrentState().String(),
		Summary:      summary,
	}
}

func (r *Runner) createSentinelTable(ctx context.Context) error {
	if err := dbconn.Exec(ctx, r.db, "DROP TABLE IF EXISTS %n.%n", r.changes[0].table.SchemaName, sentinelTableName); err != nil {
		return err
	}
	if err := dbconn.Exec(ctx, r.db, "CREATE TABLE %n.%n (id int NOT NULL PRIMARY KEY)", r.changes[0].table.SchemaName, sentinelTableName); err != nil {
		return err
	}
	return nil
}

func (r *Runner) Close() error {
	r.setCurrentState(stateClose)
	for _, change := range r.changes {
		err := change.Close()
		if err != nil {
			return err
		}
	}
	if r.replClient != nil {
		r.replClient.Close()
	}
	if r.throttler != nil {
		err := r.throttler.Close()
		if err != nil {
			return err
		}
	}
	if r.replica != nil {
		err := r.replica.Close()
		if err != nil {
			return err
		}
	}
	if r.db != nil {
		err := r.db.Close()
		if err != nil {
			return err
		}
	}
	if r.ddlNotification != nil {
		close(r.ddlNotification)
	}
	return nil
}

func (r *Runner) resumeFromCheckpoint(ctx context.Context) error {
	newName := fmt.Sprintf(check.NameFormatNew, r.changes[0].table.TableName)
	cpName := r.checkpointTableName()

	if r.migration.Multi {
		// TODO: Fix this.
		return errors.New("resume-from-checkpoint is not yet supported in multi-statement migrations")
	}
	// Check that the new table exists and the checkpoint table
	// has at least one row in it.
	if err := dbconn.Exec(ctx, r.db, "SELECT * FROM %n.%n LIMIT 1",
		r.changes[0].table.SchemaName, newName); err != nil {
		return fmt.Errorf("could not find any checkpoints in table '%s'", newName)
	}

	// We intentionally SELECT * FROM the checkpoint table because if the structure
	// changes, we want this operation to fail. This will indicate that the checkpoint
	// was created by either an earlier or later version of spirit, in which case
	// we do not support recovery.
	query := fmt.Sprintf("SELECT * FROM `%s`.`%s` ORDER BY id DESC LIMIT 1",
		r.changes[0].stmt.Schema, cpName)
	var copierWatermark, binlogName, alterStatement string
	var id, binlogPos int
	var rowsCopied uint64
	err := r.db.QueryRow(query).Scan(&id, &copierWatermark, &r.checksumWatermark, &binlogName, &binlogPos, &rowsCopied, &alterStatement)
	if err != nil {
		return fmt.Errorf("could not read from table '%s', err:%v", cpName, err)
	}
	// TODO: handle the multi-migration case,
	// where we have multiple alter statements.
	if r.changes[0].stmt.Alter != alterStatement {
		return ErrMismatchedAlter
	}

	// Initialize and call SetInfo on all the new tables, since we need the column info
	for _, change := range r.changes {
		// Initialize newTable with the expected new table name
		newName := fmt.Sprintf(check.NameFormatNew, change.table.TableName)
		change.newTable = table.NewTableInfo(r.db, change.stmt.Schema, newName)
		if err := change.newTable.SetInfo(ctx); err != nil {
			return err
		}
	}

	// In resume-from-checkpoint we need to ignore duplicate key errors when
	// applying copy-rows because we will partially re-apply some rows.
	// The problem with this is, we can't tell if it's not a re-apply but a new
	// row that's a duplicate and violating a new UNIQUE constraint we are trying
	// to add. The only way we can reconcile this fact is to make sure that
	// we checksum the table at the end. Thus, resume-from-checkpoint MUST
	// have the checksum enabled to apply all changes safely.
	r.migration.Checksum = true

	// Initialize the chunker now that we have the new table info
	if err := r.initCopierChunker(); err != nil {
		return err
	}

	// Open chunker at the specified watermark
	// For high watermark, use the type of old table, not the new one.
	highPtr := table.NewDatum(r.changes[0].newTable.MaxValue().Val, r.changes[0].table.MaxValue().Tp)
	if err := r.copyChunker.OpenAtWatermark(copierWatermark, highPtr, rowsCopied); err != nil {
		return err
	}

<<<<<<< HEAD
	// This is setup the same way in both code-paths,
	// but we need to do it before we finish resumeFromCheckpoint
	// because we need to check that the binlog file exists.
	if err := r.setupCopierAndReplClient(ctx); err != nil {
=======
	r.copyChunker = table.NewMultiChunker(chunker)
	if r.migration.Multi {
		// Wrap the copy chunker in a multi chunker.
		r.copyChunker = table.NewMultiChunker(chunker)
	}

	// Create copier with the prepared chunker
	r.copier, err = copier.NewCopier(r.db, r.copyChunker, &copier.CopierConfig{
		Concurrency:     r.migration.Threads,
		TargetChunkTime: r.migration.TargetChunkTime,
		FinalChecksum:   r.migration.Checksum,
		Throttler:       &throttler.Noop{},
		Logger:          r.logger,
		MetricsSink:     r.metricsSink,
		DBConfig:        r.dbConfig,
	})
	if err != nil {
>>>>>>> b2f1b1a8
		return err
	}

	r.replClient.SetFlushedPos(mysql.Position{
		Name: binlogName,
		Pos:  uint32(binlogPos),
	})

	// Start the replClient now. This is because if the checkpoint is so old there
	// are no longer binary log files, we want to abandon resume-from-checkpoint
	// and still be able to start from scratch.
	// Start the binary log feed just before copy rows starts.
	if err := r.replClient.Run(ctx); err != nil {
		r.logger.Warnf("resuming from checkpoint failed because resuming from the previous binlog position failed. log-file: %s log-pos: %d", binlogName, binlogPos)
		return err
	}
	r.logger.Warnf("resuming from checkpoint. copier-watermark: %s checksum-watermark: %s log-file: %s log-pos: %d copy-rows: %d", copierWatermark, r.checksumWatermark, binlogName, binlogPos, rowsCopied)
	r.usedResumeFromCheckpoint = true
	return nil
}

// initCopierChunker sets up the chunker(s) for the migration.
// It does not open them yet, and we need to either
// call Open() or OpenAtWatermark() later.
func (r *Runner) initCopierChunker() error {
	chunkers := make([]table.Chunker, 0, len(r.changes))
	for _, change := range r.changes {
		chunker, err := table.NewChunker(change.table, change.newTable, r.migration.TargetChunkTime, r.logger)
		if err != nil {
			return err
		}
		chunkers = append(chunkers, chunker)
	}
	if !r.migration.Multi {
		r.copyChunker = chunkers[0]
	} else {
		r.copyChunker = table.NewMultiChunker(chunkers...)
	}
	return nil
}

// initChecksumChunker initializes the checksum chunker.
// There are two code-paths for now: the single-table and multi-table case.
// The main requirement for this is that multi-table is currently non resumable.
// Both call Open/OpenAtWatermark on the chunker.
func (r *Runner) initChecksumChunker() error {
	r.checkerLock.Lock()
	defer r.checkerLock.Unlock()

	chunkers := make([]table.Chunker, 0, len(r.changes))
	for _, change := range r.changes {
		// Create chunker first with destination table info, then create copier with it
		chunker, err := table.NewChunker(change.table, change.newTable, r.migration.TargetChunkTime, r.logger)
		if err != nil {
			return err
		}
		chunkers = append(chunkers, chunker)
	}

	// Handle the single table case first, it is the only one
	// which can resume right now.
	if !r.migration.Multi {
		r.checksumChunker = chunkers[0]
		if r.checksumWatermark != "" {
			return r.checksumChunker.OpenAtWatermark(r.checksumWatermark, r.changes[0].newTable.MaxValue(), 0)
		}
	} else {
		r.checksumChunker = table.NewMultiChunker(chunkers...)
	}
	return r.checksumChunker.Open()
}

// checksum creates the checksum which opens the read view
func (r *Runner) checksum(ctx context.Context) error {
	r.setCurrentState(stateChecksum)

	// The checksum keeps the pool threads open, so we need to extend
	// by more than +1 on threads as we did previously. We have:
	// - background flushing
	// - checkpoint thread
	// - checksum "replaceChunk" DB connections
	// Handle a case just in the tests not having a dbConfig
	r.db.SetMaxOpenConns(r.dbConfig.MaxOpenConnections + 2)
	var err error
	for i := range 3 { // try the checksum up to 3 times.
		if i > 0 {
			r.checksumWatermark = "" // reset the watermark if we are retrying.
		}
		if err = r.initChecksumChunker(); err != nil {
			return err // could not init checksum.
		}
		// Protect the assignment of r.checker with the lock to prevent races with dumpStatus()
		r.checkerLock.Lock()
		r.checker, err = checksum.NewChecker(r.db, r.checksumChunker, r.replClient, &checksum.CheckerConfig{
			Concurrency:     r.migration.Threads,
			TargetChunkTime: r.migration.TargetChunkTime,
			DBConfig:        r.dbConfig,
			Logger:          r.logger,
			FixDifferences:  true, // we want to repair the differences.
		})
		r.checkerLock.Unlock()
		if err != nil {
			return err
		}
		if err := r.checker.Run(ctx); err != nil {
			// This is really not expected to happen. The checksum should always pass.
			// If it doesn't, we have a resolver.
			return err
		}
		// If we are here, the checksum passed.
		// But we don't know if differences were found and chunks were recopied.
		// We want to know it passed without one.
		if r.checker.DifferencesFound() == 0 {
			break // success!
		}
		if i >= 2 {
			// This used to say "checksum failed, this should never happen" but that's not entirely true.
			// If the user attempts a lossy schema change such as adding a UNIQUE INDEX to non-unique data,
			// then the checksum will fail. This is entirely expected, and not considered a bug. We should
			// do our best-case to differentiate that we believe this ALTER statement is lossy, and
			// customize the returned error based on it.
			if r.containsUniqueIndexChange() {
				return errors.New("checksum failed after 3 attempts. Check that the ALTER statement is not adding a UNIQUE INDEX to non-unique data")
			}
			return errors.New("checksum failed after 3 attempts. This likely indicates either a bug in Spirit, or a manual modification to the _new table outside of Spirit. Please report @ github.com/block/spirit")
		}
		r.logger.Errorf("checksum failed, retrying %d/%d times", i+1, 3)
	}
	r.logger.Info("checksum passed")

	// A long checksum extends the binlog deltas
	// So if we've called this optional checksum, we need one more state
	// of applying the binlog deltas.
	r.setCurrentState(statePostChecksum)
	return r.replClient.Flush(ctx)
}

func (r *Runner) containsUniqueIndexChange() bool {
	for _, change := range r.changes {
		if err := change.stmt.AlterContainsAddUnique(); err != nil {
			return true
		}
	}
	return false
}

func (r *Runner) getCurrentState() migrationState {
	return migrationState(atomic.LoadInt32((*int32)(&r.currentState)))
}

func (r *Runner) setCurrentState(s migrationState) {
	atomic.StoreInt32((*int32)(&r.currentState), int32(s))
}

// dumpCheckpoint is called approximately every minute.
// It writes the current state of the migration to the checkpoint table,
// which can be used in recovery. Previously resuming from checkpoint
// would always restart at the copier, but it can now also resume at
// the checksum phase.
func (r *Runner) dumpCheckpoint(ctx context.Context) error {
	// Retrieve the binlog position first and under a mutex.
	binlog := r.replClient.GetBinlogApplyPosition()
	copierWatermark, err := r.copyChunker.GetLowWatermark()
	if err != nil {
		return err // it might not be ready, we can try again.
	}
	// We only dump the checksumWatermark if we are in >= checksum state.
	// We require a mutex because the checker can be replaced during
	// operation, leaving a race condition.
	var checksumWatermark string
	if r.getCurrentState() >= stateChecksum {
		r.checkerLock.Lock()
		defer r.checkerLock.Unlock()
		if r.checker != nil {
			checksumWatermark, err = r.checksumChunker.GetLowWatermark()
			if err != nil {
				return err
			}
		}
	}
	copyRows, _, _ := r.copyChunker.Progress()

	// Note: when we dump the lowWatermark to the log, we are exposing the PK values,
	// when using the composite chunker are based on actual user-data.
	// We believe this is OK but may change it in the future. Please do not
	// add any other fields to this log line.
	r.logger.Infof("checkpoint: low-watermark=%s log-file=%s log-pos=%d rows-copied=%d", copierWatermark, binlog.Name, binlog.Pos, copyRows)
	err = dbconn.Exec(ctx, r.db, "INSERT INTO %n.%n (copier_watermark, checksum_watermark, binlog_name, binlog_pos, rows_copied, alter_statement) VALUES (%?, %?, %?, %?, %?, %?)",
		r.checkpointTable.SchemaName,
		r.checkpointTable.TableName,
		copierWatermark,
		checksumWatermark,
		binlog.Name,
		binlog.Pos,
		copyRows,
		r.changes[0].stmt.Alter, //TODO: fixme
	)
	if err != nil {
		return err
	}
	return nil
}

func (r *Runner) dumpCheckpointContinuously(ctx context.Context) {
	ticker := time.NewTicker(checkpointDumpInterval)
	defer ticker.Stop()
	for {
		select {
		case <-ctx.Done():
			return
		case <-ticker.C:
			// Continue to checkpoint until we exit the checksum.
			if r.getCurrentState() >= stateCutOver {
				return
			}
			if err := r.dumpCheckpoint(ctx); err != nil {
				r.logger.Errorf("error writing checkpoint: %v", err)
			}
		}
	}
}

func (r *Runner) dumpStatus(ctx context.Context) {
	ticker := time.NewTicker(statusInterval)
	defer ticker.Stop()
	for {
		select {
		case <-ctx.Done():
			return
		case <-ticker.C:
			state := r.getCurrentState()
			if state > stateCutOver {
				return
			}

			switch state {
			case stateCopyRows:
				// Status for copy rows
				r.logger.Infof("migration status: state=%s copy-progress=%s binlog-deltas=%v total-time=%s copier-time=%s copier-remaining-time=%v copier-is-throttled=%v conns-in-use=%d",
					r.getCurrentState().String(),
					r.copier.GetProgress(),
					r.replClient.GetDeltaLen(),
					time.Since(r.startTime).Round(time.Second),
					time.Since(r.copier.StartTime()).Round(time.Second),
					r.copier.GetETA(),
					r.copier.GetThrottler().IsThrottled(),
					r.db.Stats().InUse,
				)
			case stateWaitingOnSentinelTable:
				r.logger.Infof("migration status: state=%s sentinel-table=%s.%s total-time=%s sentinel-wait-time=%s sentinel-max-wait-time=%s conns-in-use=%d",
					r.getCurrentState().String(),
					r.changes[0].table.SchemaName,
					sentinelTableName,
					time.Since(r.startTime).Round(time.Second),
					time.Since(r.sentinelWaitStartTime).Round(time.Second),
					sentinelWaitLimit,
					r.db.Stats().InUse,
				)
			case stateApplyChangeset, statePostChecksum:
				// We've finished copying rows, and we are now trying to reduce the number of binlog deltas before
				// proceeding to the checksum and then the final cutover.
				r.logger.Infof("migration status: state=%s binlog-deltas=%v total-time=%s conns-in-use=%d",
					r.getCurrentState().String(),
					r.replClient.GetDeltaLen(),
					time.Since(r.startTime).Round(time.Second),
					r.db.Stats().InUse,
				)
			case stateChecksum:
				// This could take a while if it's a large table.
				r.checkerLock.Lock()
				if r.checker != nil {
					checkerProgress := r.checker.GetProgress()
					checkerStartTime := r.checker.StartTime()
					r.logger.Infof("migration status: state=%s checksum-progress=%s binlog-deltas=%v total-time=%s checksum-time=%s conns-in-use=%d",
						r.getCurrentState().String(),
						checkerProgress,
						r.replClient.GetDeltaLen(),
						time.Since(r.startTime).Round(time.Second),
						time.Since(checkerStartTime).Round(time.Second),
						r.db.Stats().InUse,
					)
				} else {
					r.logger.Infof("migration status: state=%s checksum-progress=initializing binlog-deltas=%v total-time=%s conns-in-use=%d",
						r.getCurrentState().String(),
						r.replClient.GetDeltaLen(),
						time.Since(r.startTime).Round(time.Second),
						r.db.Stats().InUse,
					)
				}
				r.checkerLock.Unlock()
			default:
				// For the linter:
				// Status for all other states
			}
		}
	}
}

func (r *Runner) sentinelTableExists(ctx context.Context) (bool, error) {
	sql := "SELECT COUNT(*) FROM INFORMATION_SCHEMA.TABLES WHERE TABLE_SCHEMA = ? AND TABLE_NAME = ?"
	var sentinelTableExists int
	err := r.db.QueryRowContext(ctx, sql, r.changes[0].table.SchemaName, sentinelTableName).Scan(&sentinelTableExists)
	if err != nil {
		return false, err
	}
	return sentinelTableExists > 0, nil
}

// Check every sentinelCheckInterval up to sentinelWaitLimit to see if sentinelTable has been dropped
func (r *Runner) waitOnSentinelTable(ctx context.Context) error {
	if r.migration.Multi {
		// For now we only support sentinels in non-atomic migrations
		return nil
	}
	if sentinelExists, err := r.sentinelTableExists(ctx); err != nil {
		return err
	} else if !sentinelExists {
		// Sentinel table does not exist, we can proceed with cutover
		return nil
	}

	r.logger.Warnf("cutover deferred while sentinel table %s exists; will wait %s", sentinelTableName, sentinelWaitLimit)

	timer := time.NewTimer(sentinelWaitLimit)

	ticker := time.NewTicker(sentinelCheckInterval)
	defer ticker.Stop()
	for {
		select {
		case t := <-ticker.C:
			sentinelExists, err := r.sentinelTableExists(ctx)
			if err != nil {
				return err
			}
			if !sentinelExists {
				// Sentinel table has been dropped, we can proceed with cutover
				r.logger.Infof("sentinel table dropped at %s", t)
				return nil
			}
		case <-timer.C:
			return errors.New("timed out waiting for sentinel table to be dropped")
		}
	}
}<|MERGE_RESOLUTION|>--- conflicted
+++ resolved
@@ -422,7 +422,7 @@
 	var err error
 	r.checkpointTable = table.NewTableInfo(r.db, r.changes[0].table.SchemaName, r.checkpointTableName())
 	// Create copier with the prepared chunker
-	r.copier, err = row.NewCopier(r.db, r.copyChunker, &row.CopierConfig{
+	r.copier, err = copier.NewCopier(r.db, r.copyChunker, &copier.CopierConfig{
 		Concurrency:     r.migration.Threads,
 		TargetChunkTime: r.migration.TargetChunkTime,
 		FinalChecksum:   r.migration.Checksum,
@@ -457,7 +457,6 @@
 	return nil
 }
 
-<<<<<<< HEAD
 // newMigration is called with resumeFromCheckpoint has failed.
 // It performs all the initial steps to prepare for a fresh migration.
 func (r *Runner) newMigration(ctx context.Context) error {
@@ -465,31 +464,6 @@
 	// And apply the alters. This doesn't apply to resume.
 	for _, change := range r.changes {
 		if err := change.createNewTable(ctx); err != nil {
-=======
-		if r.migration.DeferCutOver {
-			if err := r.createSentinelTable(ctx); err != nil {
-				return err
-			}
-		}
-
-		if r.migration.Multi {
-			r.copyChunker = table.NewMultiChunker(chunkers...)
-			_ = r.copyChunker.Open() // redundant, but required for now.
-		} else {
-			r.copyChunker = chunkers[0]
-		}
-
-		r.copier, err = copier.NewCopier(r.db, r.copyChunker, &copier.CopierConfig{
-			Concurrency:     r.migration.Threads,
-			TargetChunkTime: r.migration.TargetChunkTime,
-			FinalChecksum:   r.migration.Checksum,
-			Throttler:       &throttler.Noop{},
-			Logger:          r.logger,
-			MetricsSink:     r.metricsSink,
-			DBConfig:        r.dbConfig,
-		})
-		if err != nil {
->>>>>>> b2f1b1a8
 			return err
 		}
 		if err := change.alterNewTable(ctx); err != nil {
@@ -814,30 +788,10 @@
 		return err
 	}
 
-<<<<<<< HEAD
 	// This is setup the same way in both code-paths,
 	// but we need to do it before we finish resumeFromCheckpoint
 	// because we need to check that the binlog file exists.
 	if err := r.setupCopierAndReplClient(ctx); err != nil {
-=======
-	r.copyChunker = table.NewMultiChunker(chunker)
-	if r.migration.Multi {
-		// Wrap the copy chunker in a multi chunker.
-		r.copyChunker = table.NewMultiChunker(chunker)
-	}
-
-	// Create copier with the prepared chunker
-	r.copier, err = copier.NewCopier(r.db, r.copyChunker, &copier.CopierConfig{
-		Concurrency:     r.migration.Threads,
-		TargetChunkTime: r.migration.TargetChunkTime,
-		FinalChecksum:   r.migration.Checksum,
-		Throttler:       &throttler.Noop{},
-		Logger:          r.logger,
-		MetricsSink:     r.metricsSink,
-		DBConfig:        r.dbConfig,
-	})
-	if err != nil {
->>>>>>> b2f1b1a8
 		return err
 	}
 
