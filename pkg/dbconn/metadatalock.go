package dbconn

import (
	"context"
	"crypto/sha1"
	"database/sql"
	"encoding/hex"
	"errors"
	"fmt"
	"time"

	"github.com/cashapp/spirit/pkg/table"

	"github.com/cashapp/spirit/pkg/dbconn/sqlescape"
	"github.com/siddontang/loggers"
)

var (
	// getLockTimeout is the timeout for acquiring the GET_LOCK. We set it to 0
	// because we want to return immediately if the lock is not available
	getLockTimeout  = 0 * time.Second
	refreshInterval = 1 * time.Minute
)

type MetadataLock struct {
	cancel          context.CancelFunc
	closeCh         chan error
	refreshInterval time.Duration
	closeTimeout    time.Duration
	db              *sql.DB
	lockName        string
}

// WithCloseTimeout sets the timeout for close operations
func WithCloseTimeout(timeout time.Duration) func(*MetadataLock) {
	return func(m *MetadataLock) {
		m.closeTimeout = timeout
	}
}

// WithRefreshInterval sets the interval for lock refresh operations
func WithRefreshInterval(interval time.Duration) func(*MetadataLock) {
	return func(m *MetadataLock) {
		m.refreshInterval = interval
	}
}

func NewMetadataLock(ctx context.Context, dsn string, table *table.TableInfo, logger loggers.Advanced, optionFns ...func(*MetadataLock)) (*MetadataLock, error) {
	if table == nil {
		return nil, errors.New("metadata lock table info is nil")
	}

	mdl := &MetadataLock{
		refreshInterval: refreshInterval,
		closeTimeout:    30 * time.Second,
		closeCh:         make(chan error, 1), // Buffered channel to prevent goroutine leaks
	}

	// Apply option functions
	for _, optionFn := range optionFns {
		optionFn(mdl)
	}

	// Setup the dedicated connection for this lock
	dbConfig := NewDBConfig()
	dbConfig.MaxOpenConnections = 1
	var err error
	mdl.db, err = New(dsn, dbConfig)
	if err != nil {
		return nil, fmt.Errorf("failed to create database connection: %w", err)
	}

	// Function to acquire the lock
	getLock := func() error {
		if mdl.db == nil {
			return errors.New("database connection is nil")
		}

		var answer int
		mdl.lockName = computeLockName(table)
		stmt := sqlescape.MustEscapeSQL("SELECT GET_LOCK(%?, %?)", mdl.lockName, getLockTimeout.Seconds())

		// Use context with timeout for the query
		queryCtx, cancel := context.WithTimeout(ctx, 5*time.Second)
		defer cancel()

		if err := mdl.db.QueryRowContext(queryCtx, stmt).Scan(&answer); err != nil {
			return fmt.Errorf("could not acquire metadata lock: %w", err)
		}

		if answer == 0 {
			return fmt.Errorf("could not acquire metadata lock for %s, lock is held by another connection", mdl.lockName)
		} else if answer != 1 {
			return fmt.Errorf("could not acquire metadata lock %s, GET_LOCK returned: %d", mdl.lockName, answer)
		}
		return nil
	}

	// Acquire the lock or return an error immediately
	logger.Infof("attempting to acquire metadata lock %s", computeLockName(table))
	if err = getLock(); err != nil {
<<<<<<< HEAD
		mdl.db.Close() // Clean up the connection if we fail to get the lock
=======
		mdl.db.Close() // close if we are not returning an MDL.
>>>>>>> c3be3c01
		return nil, err
	}
	logger.Infof("acquired metadata lock: %s", mdl.lockName)

	// Setup background refresh runner
	ctx, mdl.cancel = context.WithCancel(ctx)

	go func() {
		ticker := time.NewTicker(mdl.refreshInterval)
		defer ticker.Stop()
		defer func() {
			if mdl.db != nil {
				err := mdl.db.Close()
				select {
				case mdl.closeCh <- err:
				default:
					// Channel is full or closed, log the error
					logger.Errorf("failed to send close error: %v", err)
				}
			}
		}()

		for {
			select {
			case <-ctx.Done():
<<<<<<< HEAD
				logger.Infof("releasing metadata lock: %s", mdl.lockName)
=======
				// Close the dedicated connection to release the lock
				logger.Infof("releasing metadata lock: %s", mdl.lockName)
				mdl.closeCh <- mdl.db.Close()
>>>>>>> c3be3c01
				return

			case <-ticker.C:
				if err = getLock(); err != nil {
					logger.Warnf("could not refresh metadata lock: %s", err)

					// Create new connection before closing old one
					newDB, newErr := New(dsn, dbConfig)
					if newErr != nil {
						logger.Warnf("could not establish new database connection: %s", newErr)
						continue
					}

					// Close old connection
					if mdl.db != nil {
						if closeErr := mdl.db.Close(); closeErr != nil {
							logger.Warnf("could not close old database connection: %s", closeErr)
						}
					}

					// Set new connection and try to acquire lock
					mdl.db = newDB
					if err = getLock(); err != nil {
						logger.Warnf("could not acquire metadata lock after re-establishing connection: %s", err)
						continue
					}

					logger.Infof("re-acquired metadata lock after re-establishing connection: %s", mdl.lockName)
				} else {
					logger.Debugf("refreshed metadata lock for %s", mdl.lockName)
				}
			}
		}
	}()

	return mdl, nil
}

func (m *MetadataLock) Close() error {
	if m.cancel != nil {
		m.cancel() // Cancel the context first
	}

	// Add timeout to prevent hanging
	select {
	case err := <-m.closeCh:
		return err
	case <-time.After(m.closeTimeout):
		// Force close the DB connection if we timeout
		if m.db != nil {
			if err := m.db.Close(); err != nil {
				return fmt.Errorf("forced close after timeout failed: %w", err)
			}
			m.db = nil
		}
		return fmt.Errorf("metadata lock close operation timed out after %v", m.closeTimeout)
	}
}

func (m *MetadataLock) CloseDBConnection(logger loggers.Advanced) error {
	logger.Infof("About to close MetadataLock database connection")
	if m.db != nil {
		err := m.db.Close()
		m.db = nil // Ensure we don't try to close it again
		return err
	}
	return nil
}

func (m *MetadataLock) GetLockName() string {
	return m.lockName
}

func computeLockName(table *table.TableInfo) string {
	schemaNamePart := table.SchemaName
	if len(schemaNamePart) > 20 {
		schemaNamePart = schemaNamePart[:20]
	}

	tableNamePart := table.TableName
	if len(tableNamePart) > 32 {
		tableNamePart = tableNamePart[:32]
	}

	hash := sha1.New()
	hash.Write([]byte(table.SchemaName + table.TableName))
	hashPart := hex.EncodeToString(hash.Sum(nil))[:8]

	return fmt.Sprintf("%s.%s-%s", schemaNamePart, tableNamePart, hashPart)
}<|MERGE_RESOLUTION|>--- conflicted
+++ resolved
@@ -26,23 +26,8 @@
 	cancel          context.CancelFunc
 	closeCh         chan error
 	refreshInterval time.Duration
-	closeTimeout    time.Duration
 	db              *sql.DB
 	lockName        string
-}
-
-// WithCloseTimeout sets the timeout for close operations
-func WithCloseTimeout(timeout time.Duration) func(*MetadataLock) {
-	return func(m *MetadataLock) {
-		m.closeTimeout = timeout
-	}
-}
-
-// WithRefreshInterval sets the interval for lock refresh operations
-func WithRefreshInterval(interval time.Duration) func(*MetadataLock) {
-	return func(m *MetadataLock) {
-		m.refreshInterval = interval
-	}
 }
 
 func NewMetadataLock(ctx context.Context, dsn string, table *table.TableInfo, logger loggers.Advanced, optionFns ...func(*MetadataLock)) (*MetadataLock, error) {
@@ -52,8 +37,6 @@
 
 	mdl := &MetadataLock{
 		refreshInterval: refreshInterval,
-		closeTimeout:    30 * time.Second,
-		closeCh:         make(chan error, 1), // Buffered channel to prevent goroutine leaks
 	}
 
 	// Apply option functions
@@ -67,97 +50,83 @@
 	var err error
 	mdl.db, err = New(dsn, dbConfig)
 	if err != nil {
-		return nil, fmt.Errorf("failed to create database connection: %w", err)
+		return nil, err
 	}
 
 	// Function to acquire the lock
 	getLock := func() error {
-		if mdl.db == nil {
-			return errors.New("database connection is nil")
-		}
-
+		// https://dev.mysql.com/doc/refman/8.0/en/locking-functions.html#function_get-lock
 		var answer int
+		// Using the table name alone entails a maximum lock length and leads to conflicts
+		// between different tables with the same name in different schemas.
+		// We use the schema name and table name to create a unique lock name with a hash.
+		// The hash is truncated to 8 characters to avoid the maximum lock length.
+		// bizarrely_long_schema_name.thisisareallylongtablenamethisisareallylongtablename60charac ==>
+		// bizarrely_long_schem.thisisareallylongtablenamethisis-66fec116
 		mdl.lockName = computeLockName(table)
 		stmt := sqlescape.MustEscapeSQL("SELECT GET_LOCK(%?, %?)", mdl.lockName, getLockTimeout.Seconds())
+		if err := mdl.db.QueryRowContext(ctx, stmt).Scan(&answer); err != nil {
+			return fmt.Errorf("could not acquire metadata lock: %s", err)
+		}
+		if answer == 0 {
+			// 0 means the lock is held by another connection
+			// TODO: we could lookup the connection that holds the lock and report details about it
+			logger.Warnf("could not acquire metadata lock for %s, lock is held by another connection", mdl.lockName)
 
-		// Use context with timeout for the query
-		queryCtx, cancel := context.WithTimeout(ctx, 5*time.Second)
-		defer cancel()
-
-		if err := mdl.db.QueryRowContext(queryCtx, stmt).Scan(&answer); err != nil {
-			return fmt.Errorf("could not acquire metadata lock: %w", err)
-		}
-
-		if answer == 0 {
+			// TODO: we could deal in error codes instead of string contains checks.
 			return fmt.Errorf("could not acquire metadata lock for %s, lock is held by another connection", mdl.lockName)
 		} else if answer != 1 {
+			// probably we never get here, but just in case
 			return fmt.Errorf("could not acquire metadata lock %s, GET_LOCK returned: %d", mdl.lockName, answer)
 		}
 		return nil
 	}
 
 	// Acquire the lock or return an error immediately
-	logger.Infof("attempting to acquire metadata lock %s", computeLockName(table))
+	// We only Infof the initial acquisition.
+	logger.Infof("attempting to acquire metadata lock %s", mdl.lockName)
 	if err = getLock(); err != nil {
-<<<<<<< HEAD
-		mdl.db.Close() // Clean up the connection if we fail to get the lock
-=======
 		mdl.db.Close() // close if we are not returning an MDL.
->>>>>>> c3be3c01
 		return nil, err
 	}
 	logger.Infof("acquired metadata lock: %s", mdl.lockName)
 
 	// Setup background refresh runner
 	ctx, mdl.cancel = context.WithCancel(ctx)
-
+	mdl.closeCh = make(chan error)
 	go func() {
 		ticker := time.NewTicker(mdl.refreshInterval)
 		defer ticker.Stop()
-		defer func() {
-			if mdl.db != nil {
-				err := mdl.db.Close()
-				select {
-				case mdl.closeCh <- err:
-				default:
-					// Channel is full or closed, log the error
-					logger.Errorf("failed to send close error: %v", err)
-				}
-			}
-		}()
-
 		for {
 			select {
 			case <-ctx.Done():
-<<<<<<< HEAD
-				logger.Infof("releasing metadata lock: %s", mdl.lockName)
-=======
 				// Close the dedicated connection to release the lock
 				logger.Infof("releasing metadata lock: %s", mdl.lockName)
 				mdl.closeCh <- mdl.db.Close()
->>>>>>> c3be3c01
 				return
-
 			case <-ticker.C:
 				if err = getLock(); err != nil {
+					// if we can't refresh the lock, it's okay.
+					// We have other safety mechanisms in place to prevent corruption
+					// for example, we watch the binary log to see metadata changes
+					// that we did not make. This makes it a warning, not an error,
+					// and we can try again on the next tick interval.
 					logger.Warnf("could not refresh metadata lock: %s", err)
 
-					// Create new connection before closing old one
-					newDB, newErr := New(dsn, dbConfig)
-					if newErr != nil {
-						logger.Warnf("could not establish new database connection: %s", newErr)
+					// try to close the existing connection
+					if closeErr := mdl.db.Close(); closeErr != nil {
+						logger.Warnf("could not close database connection: %s", closeErr)
 						continue
 					}
 
-					// Close old connection
-					if mdl.db != nil {
-						if closeErr := mdl.db.Close(); closeErr != nil {
-							logger.Warnf("could not close old database connection: %s", closeErr)
-						}
+					// try to re-establish the connection
+					mdl.db, err = New(dsn, dbConfig)
+					if err != nil {
+						logger.Warnf("could not re-establish database connection: %s", err)
+						continue
 					}
 
-					// Set new connection and try to acquire lock
-					mdl.db = newDB
+					// try to acquire the lock again with the new connection
 					if err = getLock(); err != nil {
 						logger.Warnf("could not acquire metadata lock after re-establishing connection: %s", err)
 						continue
@@ -175,32 +144,18 @@
 }
 
 func (m *MetadataLock) Close() error {
-	if m.cancel != nil {
-		m.cancel() // Cancel the context first
-	}
+	// Cancel the background refresh runner
+	m.cancel()
 
-	// Add timeout to prevent hanging
-	select {
-	case err := <-m.closeCh:
-		return err
-	case <-time.After(m.closeTimeout):
-		// Force close the DB connection if we timeout
-		if m.db != nil {
-			if err := m.db.Close(); err != nil {
-				return fmt.Errorf("forced close after timeout failed: %w", err)
-			}
-			m.db = nil
-		}
-		return fmt.Errorf("metadata lock close operation timed out after %v", m.closeTimeout)
-	}
+	// Wait for the dedicated connection to be closed and return its error (if any)
+	return <-m.closeCh
 }
 
 func (m *MetadataLock) CloseDBConnection(logger loggers.Advanced) error {
+	// Closes the database connection for the MetadataLock
 	logger.Infof("About to close MetadataLock database connection")
 	if m.db != nil {
-		err := m.db.Close()
-		m.db = nil // Ensure we don't try to close it again
-		return err
+		return m.db.Close()
 	}
 	return nil
 }
