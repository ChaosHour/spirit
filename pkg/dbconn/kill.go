--- conflicted
+++ resolved
@@ -222,11 +222,7 @@
 	if err != nil {
 		return nil, err
 	}
-<<<<<<< HEAD
-	defer tx.Rollback() //nolint: errcheck
-=======
 	defer tx.Rollback() //nolint:errcheck
->>>>>>> 277d495c
 	query := TableLockQuery
 	params := make([]any, 0, len(tables)*2)
 	if len(ignorePIDs) > 0 {
