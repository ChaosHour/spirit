// Package lint provides a framework for static analysis of MySQL schema definitions
// and DDL statements. It enables validation and best-practice enforcement beyond
// the runtime checks provided by the check package.
//
// The linter framework operates on parsed CREATE TABLE statements rather than live
// database connections.
//
// # Basic Usage
//
// Linters are registered via init() functions and executed via RunLinters():
//
//	package naming
//
//	func init() {
//	    lint.Register(TableNameLinter{})
//	}
//
//	// Later, run all linters:
//	violations := lint.RunLinters(tables, stmts, config)
//
// # Creating a Linter
//
// To create a custom linter, implement the Linter interface:
//
//	type MyLinter struct{}
//
//	func (l *MyLinter) Name() string { return "my_linter" }
//	func (l *MyLinter) Category() string { return "custom" }
//	func (l *MyLinter) Description() string { return "My custom linter" }
//	func (l *MyLinter) Lint(createTables []*statement.CreateTable, statements []*statement.AbstractStatement) []lint.Violation {
//	    // Perform linting logic
//	    return violations
//	}
//
// # Configuration
//
// Linters can be enabled/disabled via the Config.Enabled map:
//
//	config := lint.Config{
//	    Enabled: map[string]bool{
//	        "table_name": true,
//	        "column_name": false,
//	    },
//	}
//
// Configurable linters can implement the ConfigurableLinter interface to accept
// custom settings via Config.Settings. Settings must be provided as map[string]string:
//
//	config := lint.Config{
//	    Settings: map[string]map[string]string{
//	        "my_linter": {
//	            "option1": "value1",
//	            "option2": "value2",
//	        },
//	    },
//	}
package lint

import (
	"errors"
	"fmt"
	"os"

	"github.com/block/spirit/pkg/statement"
)

// Config holds linter configuration
type Config struct {
	// Enabled maps linter names to whether they are enabled
	// If a linter is not in this map, it uses its default enabled state
	Enabled map[string]bool

	// Settings maps linter names to their configuration as map[string]string
	// Each linter's settings are provided as key-value string pairs
	Settings map[string]map[string]string
}

// RunLinters runs all enabled linters and returns any violations found.
// Linters are executed in an undefined order.
//
// A linter is executed if:
//   - It is enabled by default (set during Register), AND
//   - It is not explicitly disabled in config.Enabled
//
// OR:
//   - It is explicitly enabled in config.Enabled
//
// If a linter implements ConfigurableLinter and has settings in config.Settings,
// those settings are applied before running the linter.
func RunLinters(createTables []*statement.CreateTable, alterStatements []*statement.AbstractStatement, config Config) ([]Violation, error) {
	var errs []error
<<<<<<< HEAD
=======

>>>>>>> 5b6e812d
	lock.RLock()
	defer lock.RUnlock()

	var violations []Violation

	for name, linter := range linters {
		// Check if linter is explicitly disabled in config
		if enabled, ok := config.Enabled[name]; ok && !enabled {
			continue
		}

		// Check if linter is explicitly enabled in config
		explicitlyEnabled := false
		if enabled, ok := config.Enabled[name]; ok && enabled {
			explicitlyEnabled = true
		}

		// Skip if not enabled by default and not explicitly enabled
		if !linter.enabled && !explicitlyEnabled {
			continue
		}

		// Apply configuration if available
		if configurableLinter, ok := linter.l.(ConfigurableLinter); ok {
			// Start with default config
			defaultConfig := configurableLinter.DefaultConfig()

			// Merge user settings with defaults (user settings override defaults)
			finalConfig := make(map[string]string)
			for k, v := range defaultConfig {
				finalConfig[k] = v
			}

			if settings, ok := config.Settings[name]; ok {
<<<<<<< HEAD
				err := configurableLinter.Configure(settings)
				if err != nil {
					// Configuration error - skip this linter
					// In a production system, we might want to log this
					fmt.Fprintf(os.Stderr, "Error configuring %s: %s\n", name, err)
					errs = append(errs, err)
					continue
=======
				for k, v := range settings {
					finalConfig[k] = v
>>>>>>> 5b6e812d
				}
			}

			// Apply the merged configuration
			err := configurableLinter.Configure(finalConfig)
			if err != nil {
				// Configuration error - skip this linter
				fmt.Fprintf(os.Stderr, "Error configuring %s: %s\n", name, err)
				errs = append(errs, err)

				continue
			}
		}

		// Run the linter
		lintViolations := linter.l.Lint(createTables, alterStatements)
		violations = append(violations, lintViolations...)
	}

	return violations, errors.Join(errs...)
}

// HasErrors returns true if any violations have ERROR severity.
func HasErrors(violations []Violation) bool {
	for _, v := range violations {
		if v.Severity == SeverityError {
			return true
		}
	}

	return false
}

// HasWarnings returns true if any violations have WARNING severity.
func HasWarnings(violations []Violation) bool {
	for _, v := range violations {
		if v.Severity == SeverityWarning {
			return true
		}
	}

	return false
}

// FilterBySeverity returns only violations with the specified severity.
func FilterBySeverity(violations []Violation, severity Severity) []Violation {
	var filtered []Violation

	for _, v := range violations {
		if v.Severity == severity {
			filtered = append(filtered, v)
		}
	}

	return filtered
}

// FilterByLinter returns only violations from the specified linter.
func FilterByLinter(violations []Violation, linterName string) []Violation {
	var filtered []Violation

	for _, v := range violations {
		if v.Linter.Name() == linterName {
			filtered = append(filtered, v)
		}
	}

	return filtered
}<|MERGE_RESOLUTION|>--- conflicted
+++ resolved
@@ -89,10 +89,7 @@
 // those settings are applied before running the linter.
 func RunLinters(createTables []*statement.CreateTable, alterStatements []*statement.AbstractStatement, config Config) ([]Violation, error) {
 	var errs []error
-<<<<<<< HEAD
-=======
 
->>>>>>> 5b6e812d
 	lock.RLock()
 	defer lock.RUnlock()
 
@@ -127,18 +124,8 @@
 			}
 
 			if settings, ok := config.Settings[name]; ok {
-<<<<<<< HEAD
-				err := configurableLinter.Configure(settings)
-				if err != nil {
-					// Configuration error - skip this linter
-					// In a production system, we might want to log this
-					fmt.Fprintf(os.Stderr, "Error configuring %s: %s\n", name, err)
-					errs = append(errs, err)
-					continue
-=======
 				for k, v := range settings {
 					finalConfig[k] = v
->>>>>>> 5b6e812d
 				}
 			}
 
